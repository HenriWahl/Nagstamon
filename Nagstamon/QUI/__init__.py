# encoding: utf-8
# Nagstamon - Nagios status monitor for your desktop
# Copyright (C) 2008-2023 Henri Wahl <henri@nagstamon.de> et al.
#
# This program is free software; you can redistribute it and/or modify
# it under the terms of the GNU General Public License as published by
# the Free Software Foundation; either version 2 of the License, or
# (at your option) any later version.
#
# This program is distributed in the hope that it will be useful,
# but WITHOUT ANY WARRANTY; without even the implied warranty of
# MERCHANTABILITY or FITNESS FOR A PARTICULAR PURPOSE.  See the
# GNU General Public License for more details.
#
# You should have received a copy of the GNU General Public License
# along with this program; if not, write to the Free Software
# Foundation, Inc., 51 Franklin Street, Fifth Floor, Boston, MA  02110-1301, USA

import base64
from collections import OrderedDict
import copy
from copy import deepcopy
import datetime
import os
import os.path
import platform
import random
import subprocess
import sys
import time
import traceback
from urllib.parse import quote

# for details of imports look into qt.py
from .qt import *

from Nagstamon.Config import (Action,
                              AppInfo,
                              BOOLPOOL,
                              conf,
                              CONFIG_STRINGS,
                              debug_queue,
                              DESKTOP_NEEDS_FIX,
                              KEYRING,
                              OS_NON_LINUX,
                              OS,
                              OS_MACOS,
                              OS_WINDOWS,
                              RESOURCES,
                              Server,
                              DESKTOP_WAYLAND)

from Nagstamon.Servers import (SERVER_TYPES,
                               servers,
                               create_server,
                               get_enabled_servers,
                               get_worst_status,
                               get_status_count,
                               get_errors)

from Nagstamon.Helpers import (is_found_by_re,
                               webbrowser_open,
                               FilesDict,
                               STATES,
                               STATES_SOUND,
                               SORT_COLUMNS_FUNCTIONS)

# only on X11/Linux thirdparty path should be added because it contains the Xlib module
# needed to tell window manager via EWMH to keep Nagstamon window on all virtual desktops
if OS not in OS_NON_LINUX and not DESKTOP_WAYLAND:
    # extract thirdparty path from resources path - make submodules accessible by thirdparty modules
    THIRDPARTY = os.sep.join(RESOURCES.split(os.sep)[0:-1] + ['thirdparty'])
    sys.path.insert(0, THIRDPARTY)

    # Xlib for EWMH needs the file ~/.Xauthority and crashes if it does not exist
    if not os.path.exists(os.path.expanduser('~') + os.sep + '.Xauthority'):
        open(os.path.expanduser('~') + os.sep + '.Xauthority', 'a').close()

    from Nagstamon.thirdparty.ewmh import EWMH

# DBus only interesting for Linux too
if OS not in OS_NON_LINUX:
    try:
        from dbus import (Interface,
                          SessionBus)
        # no DBusQtMainLoop available for Qt6
        from dbus.mainloop.glib import DBusGMainLoop as DBusMainLoop

        # flag to check later if DBus is available
        DBUS_AVAILABLE = True

    except ImportError as error:
        print(error)
        print('No DBus for desktop notification available.')
        DBUS_AVAILABLE = False

# make icon status in macOS dock accessible via NSApp, used by set_macos_dock_icon_visible()
if OS == OS_MACOS:
    from AppKit import (NSApp,
                        NSApplicationPresentationDefault,
                        NSApplicationPresentationHideDock)

# check ECP authentication support availability
try:
    from requests_ecp import HTTPECPAuth
    ECP_AVAILABLE = True
except ImportError:
    ECP_AVAILABLE = False

# since Qt6 HighDPI-awareness is default behaviour
if QT_VERSION_MAJOR < 6:
    # enable HighDPI-awareness to avoid https://github.com/HenriWahl/Nagstamon/issues/618
    try:
        QApplication.setAttribute(Qt.AA_EnableHighDpiScaling, True)
    except AttributeError:
        pass
    QApplication.setAttribute(Qt.AA_UseHighDpiPixmaps, True)

# global application instance
APP = QApplication(sys.argv)

# fixed shortened and lowered color names for cells, also used by statusbar label snippets
COLORS = OrderedDict([('DOWN', 'color_down_'),
                      ('UNREACHABLE', 'color_unreachable_'),
                      ('DISASTER', 'color_disaster_'),
                      ('CRITICAL', 'color_critical_'),
                      ('HIGH', 'color_high_'),
                      ('AVERAGE', 'color_average_'),
                      ('WARNING', 'color_warning_'),
                      ('INFORMATION', 'color_information_'),
                      ('UNKNOWN', 'color_unknown_')])

# states to be used in statusbar if long version is used
COLOR_STATE_NAMES = {'DOWN': {True: 'DOWN', False: ''},
                     'UNREACHABLE': {True: 'UNREACHABLE', False: ''},
                     'DISASTER': {True: 'DISASTER', False: ''},
                     'CRITICAL': {True: 'CRITICAL', False: ''},
                     'HIGH': {True: 'HIGH', False: ''},
                     'AVERAGE': {True: 'AVERAGE', False: ''},
                     'WARNING': {True: 'WARNING', False: ''},
                     'INFORMATION': {True: 'INFORMATION', False: ''},
                     'UNKNOWN': {True: 'UNKNOWN', False: ''}}

# colors for server status label in ServerVBox
COLOR_STATUS_LABEL = {'critical': 'lightsalmon',
                      'error': 'orange',
                      'unknown': 'gray'}

# QBrushes made of QColors for treeview model data() method
# 2 flavours for alternating backgrounds
# filled by create_brushes()
QBRUSHES = {0: {}, 1: {}}

# headers for tablewidgets
HEADERS = OrderedDict([('host', {'header': 'Host',
                                 'column': 0}),
                       ('host_flags', {'header': '',
                                       'column': 0}),
                       ('service', {'header': 'Service',
                                    'column': 2}),
                       ('service_flags', {'header': '',
                                          'column': 2}),
                       ('status', {'header': 'Status',
                                   'column': 4}),
                       ('last_check', {'header': 'Last Check',
                                       'column': 5}),
                       ('duration', {'header': 'Duration',
                                     'column': 6}),
                       ('attempt', {'header': 'Attempt',
                                    'column': 7}),
                       ('status_information', {'header': 'Status Information',
                                               'column': 8}),
                       ('dummy_column', {'header': '',
                                         'column': 8})])

# various headers-key-columns variations needed in different parts
HEADERS_HEADERS = list()
for item in HEADERS.values():
    HEADERS_HEADERS.append(item['header'])

HEADERS_HEADERS_COLUMNS = dict()
for item in HEADERS.values():
    HEADERS_HEADERS_COLUMNS[item['header']] = item['column']

HEADERS_HEADERS_KEYS = dict()
for item in HEADERS.keys():
    HEADERS_HEADERS_KEYS[HEADERS[item]['header']] = item

HEADERS_KEYS_COLUMNS = dict()
for item in HEADERS.keys():
    HEADERS_KEYS_COLUMNS[item] = HEADERS[item]['column']

HEADERS_KEYS_HEADERS = dict()
for item in HEADERS.keys():
    HEADERS_KEYS_HEADERS[item] = HEADERS[item]['header']

# sorting order for tablewidgets
SORT_ORDER = {'descending': 1, 'ascending': 0, 0: Qt.SortOrder.DescendingOrder, 1: Qt.SortOrder.AscendingOrder}

# bend columns 1 and 3 to 0 and 2 to avoid sorting the extra flag icons of hosts and services
SORT_COLUMNS_INDEX = {0: 0,
                      1: 0,
                      2: 2,
                      3: 2,
                      4: 4,
                      5: 5,
                      6: 6,
                      7: 7,
                      8: 8,
                      9: 8}

# space used in LayoutBoxes
SPACE = 10

# save default font to be able to reset to it
DEFAULT_FONT = APP.font()

# take global FONT from conf if it exists
if conf.font != '':
    FONT = QFont()
    FONT.fromString(conf.font)
else:
    FONT = DEFAULT_FONT

# add nagstamon.ttf with icons to fonts
QFontDatabase.addApplicationFont('{0}{1}nagstamon.ttf'.format(RESOURCES, os.sep))

# always stay in normal weight without any italic
ICONS_FONT = QFont('Nagstamon', FONT.pointSize() + 2, QFont.Weight.Normal, False)

# completely silly but no other rescue for Windows-hides-statusbar-after-display-mode-change problem
NUMBER_OF_DISPLAY_CHANGES = 0

# Flags for statusbar - experiment with Qt.ToolTip for Windows because
# statusbar permanently seems to vanish at some users desktops
# see https://github.com/HenriWahl/Nagstamon/issues/222
WINDOW_FLAGS = Qt.WindowType.WindowStaysOnTopHint | Qt.WindowType.FramelessWindowHint | Qt.WindowType.Tool

# icon for dialogs
ICON = QIcon('{0}{1}nagstamon.ico'.format(RESOURCES, os.sep))

# set style for tooltips globally - to sad not all properties can be set here
APP.setStyleSheet('''QToolTip { margin: 3px;
                                }''')

# store default sounds as buffers to avoid https://github.com/HenriWahl/Nagstamon/issues/578
# meanwhile used as backup copy in case they had been deleted by macOS
# https://github.com/HenriWahl/Nagstamon/issues/578
RESOURCE_FILES = FilesDict(RESOURCES)


class HBoxLayout(QHBoxLayout):
    """
        Apparently necessary to get a HBox which is able to hide its children
    """

    def __init__(self, spacing=None, parent=None):
        QHBoxLayout.__init__(self, parent)

        if spacing is None:
            self.setSpacing(0)
        else:
            self.setSpacing(spacing)
        self.setContentsMargins(0, 0, 0, 0)  # no margin


class QIconWithFilename(QIcon):
    """
    extend QIcon with a filename property
    """

    def __init__(self, *args, **kwargs):
        super().__init__(*args, **kwargs)
        if type(args[0]) == str:
            self.filename = args[0]


class SystemTrayIcon(QSystemTrayIcon):
    """
        Icon in system tray, works at least in Windows and OSX
        Several Linux desktop environments have different problems

        For some dark, very dark reason systray menu does NOT work in
        Windows if run on commandline as nagstamon.py - the binary .exe works
    """
    show_popwin = Signal()
    hide_popwin = Signal()

    # flag for displaying error icon in case of error
    error_shown = False

    def __init__(self):
        if conf.debug_mode:
            debug_queue.append('DEBUG: Initializing SystemTrayIcon')

        QSystemTrayIcon.__init__(self)

        # icons are in dictionary
        self.icons = {}
        self.create_icons()
        # empty icon for flashing notification
        self.icons['EMPTY'] = QIconWithFilename('{0}{1}nagstamon_systrayicon_empty.svg'.format(RESOURCES, os.sep))
        # little workaround to match statuswindow.worker_notification.worst_notification_status
        self.icons['UP'] = self.icons['OK']
        # default icon is OK
        if conf.icon_in_systray:
            self.setIcon(self.icons['OK'])
        if conf.debug_mode:
            debug_queue.append('DEBUG: SystemTrayIcon initial icon: {}'.format(self.currentIconName()))

        # store icon for flashing
        self.current_icon = None

        # no menu at first
        self.menu = None

        # timer for singleshots for flashing
        self.timer = QTimer()

        # when there are new settings/colors recreate icons
        dialogs.settings.changed.connect(self.create_icons)

        # treat clicks
        self.activated.connect(self.icon_clicked)

    def currentIconName(self):
        """
            internal function useful for debugging, returns the name of the
            current icon
        """
        curIcon = self.icon()
        if curIcon is None:
            return '<none>'
        return str(curIcon)

    @Slot(QMenu)
    def set_menu(self, menu):
        """
            create current menu for right clicks
        """
        # store menu for future use, especially for MacOSX
        self.menu = menu

        # MacOSX does not distinguish between left and right click so menu will go to upper menu bar
        # update: apparently not, but own context menu will be shown when icon is clicked an all is OK = green
        if OS != OS_MACOS:
            self.setContextMenu(self.menu)

    @Slot()
    def create_icons(self):
        """
            create icons from template, applying colors
        """
        svg_template = '{0}{1}nagstamon_systrayicon_template.svg'.format(RESOURCES, os.sep)
        # get template from file
        # by using RESOURCE_FILES the file path will be checked on macOS and the file restored if necessary
        with open(RESOURCE_FILES[svg_template]) as svg_template_file:
            svg_template_xml = svg_template_file.readlines()

            # create icons for all states
            for state in ['OK', 'INFORMATION', 'UNKNOWN', 'WARNING', 'AVERAGE', 'HIGH', 'CRITICAL', 'DISASTER',
                          'UNREACHABLE', 'DOWN', 'ERROR']:
                # current SVG XML for state icon, derived from svg_template_cml
                svg_state_xml = list()

                # replace dummy text and background colors with configured ones
                for line in svg_template_xml:
                    line = line.replace('fill:#ff00ff', 'fill:' + conf.__dict__['color_' + state.lower() + '_text'])
                    line = line.replace('fill:#00ff00',
                                        'fill:' + conf.__dict__['color_' + state.lower() + '_background'])
                    svg_state_xml.append(line)

                # create XML stream of SVG
                svg_xml_stream = QXmlStreamReader(''.join(svg_state_xml))
                # create renderer for SVG and put SVG XML into renderer
                svg_renderer = QSvgRenderer(svg_xml_stream)
                # pixmap to be painted on - arbitrarily choosen 128x128 px
                svg_pixmap = QPixmap(128, 128)
                # fill transparent backgound
                svg_pixmap.fill(Qt.GlobalColor.transparent)
                # initiate painter which paints onto paintdevice pixmap
                svg_painter = QPainter(svg_pixmap)
                # render svg to pixmap
                svg_renderer.render(svg_painter)
                # close painting
                svg_painter.end()
                # put pixmap into icon
                self.icons[state] = QIconWithFilename(svg_pixmap)

                debug_queue.append(
                    'DEBUG: SystemTrayIcon created icon {} for state "{}"'.format(self.icons[state], state))

    @Slot(QSystemTrayIcon.ActivationReason)
    def icon_clicked(self, reason):
        """
            evaluate mouse click
        """
        if reason in (QSystemTrayIcon.ActivationReason.Trigger,
                      QSystemTrayIcon.ActivationReason.DoubleClick,
                      QSystemTrayIcon.ActivationReason.MiddleClick):
            # when green icon is displayed and no popwin is about to pop up...
            if get_worst_status() == 'UP':
                # ...nothing to do except on macOS where menu should be shown
                if OS == OS_MACOS:
                    # in case there is some error show popwin rather than context menu
                    if not self.error_shown:
                        self.menu.show_at_cursor()
                    else:
                        self.show_popwin.emit()
            else:
                # show status window if there is something to tell
                if statuswindow.is_shown:
                    self.hide_popwin.emit()
                else:
                    self.show_popwin.emit()

    @Slot()
    def show_state(self):
        """
            get worst status and display it in systray
        """
        if self.error_shown is False:
            worst_status = get_worst_status()
            self.setIcon(self.icons[worst_status])
            # set current icon for flashing
            self.current_icon = self.icons[worst_status]
            del worst_status
        else:
            self.setIcon(self.icons['ERROR'])

    @Slot()
    def flash(self):
        """
            send color inversion signal to labels
        """
        # only if currently a notification is necessary
        if statuswindow.worker_notification.is_notifying:
            # store current icon to get it reset back
            if self.current_icon is None:
                if self.error_shown is False:
                    self.current_icon = self.icons[statuswindow.worker_notification.get_worst_notification_status()]
                else:
                    self.current_icon = self.icons['ERROR']
            # use empty SVG icon to display emptiness
            if RESOURCE_FILES[self.icons['EMPTY'].filename]:
                self.setIcon(self.icons['EMPTY'])
            # fire up  a singleshot to reset color soon
            self.timer.singleShot(500, self.reset)

    @Slot()
    def reset(self):
        """
            tell labels to set original colors
        """
        # only if currently a notification is necessary
        if statuswindow.worker_notification.is_notifying:
            try:
                # set curent status icon
                self.setIcon(self.current_icon)
                # even later call itself to invert colors as flash
                self.timer.singleShot(500, self.flash)
            except:
                traceback.print_exc(file=sys.stdout)
        else:
            if self.current_icon is not None:
                self.setIcon(self.current_icon)
            self.current_icon = None

    @Slot()
    def set_error(self):
        self.error_shown = True

    @Slot()
    def reset_error(self):
        self.error_shown = False


class MenuAtCursor(QMenu):
    """
        open menu at position of mouse pointer - normal .exec() shows menu at (0, 0)
    """
    # flag to avoid too fast popping up menus
    # available = True

    is_shown = Signal(bool)

    def __init__(self, parent=None):
        QMenu.__init__(self, parent=parent)

    @Slot()
    def show_at_cursor(self):
        """
            pop up at mouse pointer position, lock itself to avoid permamently popping menus on Windows
        """
        # get cursor coordinates and decrease them to show menu under mouse pointer
        x = QCursor.pos().x() - 10
        y = QCursor.pos().y() - 10
        # tell the world that the menu will be shown
        self.is_shown.emit(True)
        # show menu
        self.exec(QPoint(x, y))
        # tell world that menu will be closed
        self.is_shown.emit(False)
        del (x, y)


class MenuContext(MenuAtCursor):
    """
        class for universal context menu, used at systray icon and hamburger menu
    """

    menu_ready = Signal(QMenu)

    def __init__(self, parent=None):
        MenuAtCursor.__init__(self, parent=parent)

        # connect all relevant widgets which should show the context menu
        for widget in [statuswindow.toparea.button_hamburger_menu,
                       statuswindow.toparea.label_version,
                       statuswindow.toparea.label_empty_space,
                       statuswindow.toparea.logo,
                       statuswindow.statusbar.logo,
                       statuswindow.statusbar.label_message]:
            self.menu_ready.connect(widget.set_menu)

        for color_label in statuswindow.statusbar.color_labels.values():
            self.menu_ready.connect(color_label.set_menu)

        dialogs.settings.changed.connect(self.initialize)

        self.initialize()

    @Slot()
    def initialize(self):
        """
            add actions and servers to menu
        """

        # first clear to get rid of old servers
        self.clear()

        self.action_refresh = QAction('Refresh', self)
        self.action_refresh.triggered.connect(statuswindow.refresh)
        self.addAction(self.action_refresh)

        self.action_recheck = QAction('Recheck all', self)
        self.action_recheck.triggered.connect(statuswindow.recheck_all)
        self.addAction(self.action_recheck)

        self.addSeparator()

        # dict to hold all servers - more flexible this way
        self.action_servers = dict()

        # connect every server to its monitoring webpage
        for server in sorted([x.name for x in conf.servers.values() if x.enabled], key=str.lower):
            self.action_servers[server] = QAction(server, self)
            self.action_servers[server].triggered.connect(servers[server].open_monitor_webpage)
            self.addAction(self.action_servers[server])

        self.addSeparator()

        self.action_settings = QAction('Settings...', self)
        self.action_settings.triggered.connect(statuswindow.hide_window)
        self.action_settings.triggered.connect(dialogs.settings.show)
        self.addAction(self.action_settings)

        if conf.statusbar_floating:
            self.action_save_position = QAction('Save position', self)
            self.action_save_position.triggered.connect(self.save_position)
            self.addAction(self.action_save_position)

        self.addSeparator()

        self.action_about = QAction('About...', self)
        self.action_about.triggered.connect(statuswindow.hide_window)
        self.action_about.triggered.connect(dialogs.about.show)
        self.addAction(self.action_about)
        self.action_exit = QAction('Exit', self)
        self.action_exit.triggered.connect(exit)
        self.addAction(self.action_exit)

        # tell all widgets to use the new menu
        self.menu_ready.emit(self)

    def save_position(self):
        """
            save position from window into config
        """

        statuswindow.store_position_to_conf()
        conf.SaveConfig()


class MenuContextSystrayicon(MenuContext):
    """
        Necessary for Ubuntu 16.04 new Qt5-Systray-AppIndicator meltdown
        Maybe in general a good idea to offer status window popup here
    """

    def __init__(self, parent=None):
        """
            clone of normal MenuContext which serves well in all other places
            but no need of signal/slots initialization
        """
        QMenu.__init__(self, parent=parent)

        # initialize as default + extra
        self.initialize()

        self.menu_ready.connect(systrayicon.set_menu)
        self.menu_ready.emit(self)

        # change menu if there are changes in settings/servers
        dialogs.settings.changed.connect(self.initialize)

    def initialize(self):
        """
            initialize as inherited + a popup menu entry mostly useful in Ubuntu Unity
        """
        MenuContext.initialize(self)
        # makes even less sense on OSX
        if OS != OS_MACOS:
            self.action_status = QAction('Show status window', self)
            self.action_status.triggered.connect(statuswindow.show_window_systrayicon)
            self.insertAction(self.action_refresh, self.action_status)
            self.insertSeparator(self.action_refresh)


class FlatButton(QToolButton):
    """
        QToolButton acting as push button
    """

    def __init__(self, text='', parent=None, server=None, url_type=''):
        QToolButton.__init__(self, parent=parent)
        self.setAutoRaise(True)
        self.setStyleSheet('''padding: 3px;''')
        self.setText(text)


# OSX does not support flat QToolButtons so keep the neat default ones
if OS == OS_MACOS:
    Button = QPushButton
    CSS_CLOSE_BUTTON = '''QPushButton {border-width: 0px;
                                       border-style: none;
                                       margin-right: 5px;}
                          QPushButton:hover {background-color: white;
                                             border-radius: 4px;}'''
    CSS_HAMBURGER_MENU = '''QPushButton {border-width: 0px;
                                         border-style: none;}
                            QPushButton::menu-indicator{image:url(none.jpg)};
                            QPushButton:hover {background-color: white;
                                               border-radius: 4px;}'''
else:
    Button = FlatButton
    CSS_CLOSE_BUTTON = '''margin-right: 5px;'''
    CSS_HAMBURGER_MENU = '''FlatButton::menu-indicator{image:url(none.jpg);}'''


class PushButton_Hamburger(Button):
    """
        Pushbutton with menu for hamburger
    """

    pressed = Signal()

    def __init__(self):
        # ##QPushButton.__init__(self)
        Button.__init__(self)
        self.setStyleSheet(CSS_HAMBURGER_MENU)

    def mousePressEvent(self, event):
        self.pressed.emit()
        self.showMenu()

    @Slot(QMenu)
    def set_menu(self, menu):
        self.setMenu(menu)


# ##class PushButton_BrowserURL(QPushButton):
class PushButton_BrowserURL(Button):
    """
        QPushButton for ServerVBox which opens certain URL if clicked
    """

    def __init__(self, text='', parent=None, server=None, url_type=''):
        Button.__init__(self, text, parent=parent)
        self.server = server
        self.url_type = url_type

    @Slot()
    def open_url(self):
        """
            open URL from BROWSER_URLS in webbrowser
        """
        # BROWSER_URLS come with $MONITOR$ instead of real monitor url - heritage from actions
        url = self.server.BROWSER_URLS[self.url_type]
        url = url.replace('$MONITOR$', self.server.monitor_url)
        url = url.replace('$MONITOR-CGI$', self.server.monitor_cgi_url)

        if conf.debug_mode:
            self.server.Debug(server=self.server.get_name(), debug='Open {0} web page {1}'.format(self.url_type, url))

        # use Python method to open browser
        webbrowser_open(url)

        # hide statuswindow to get screen space for browser
        if not conf.fullscreen and not conf.windowed:
            statuswindow.hide_window()


class ComboBox_Servers(QComboBox):
    """
        combobox which does lock statuswindow so it does not close when opening combobox
    """
    monitor_opened = Signal()

    # flag to avoid silly focusOutEvent
    freshly_opened = False

    def __init__(self, parent=None):
        QComboBox.__init__(self, parent=parent)
        # react to clicked monitor
        self.activated.connect(self.response)

    def mousePressEvent(self, event):
        # first click opens combobox popup
        self.freshly_opened = True
        # tell status window that there is no combobox anymore
        self.showPopup()

    def fill(self):
        """
            fill default order fields combobox with server names
        """
        self.clear()
        self.addItem('Go to monitor...')
        self.addItems(sorted([x.name for x in conf.servers.values() if x.enabled], key=str.lower))

    @Slot()
    def response(self):
        """
            respnose to activated item in servers combobox
        """
        if self.currentText() in servers:
            # open webbrowser with server URL
            webbrowser_open(servers[self.currentText()].monitor_url)

            # hide window to make room for webbrowser
            self.monitor_opened.emit()

        self.setCurrentIndex(0)


class DraggableWidget(QWidget):
    """
        Used to give various toparea and statusbar widgets draggability
    """
    # yell if statusbar is moved
    window_moved = Signal()

    # needed for popup after hover
    mouse_entered = Signal()

    # needed for popup after click
    mouse_pressed = Signal()
    mouse_released = Signal()

    # keep state of right button pressed to avoid dragging and
    # unwanted repositioning of statuswindow
    right_mouse_button_pressed = False

    # Maybe due to the later mixin usage, but somehow the pyqtSlot decorator is ignored here when used by NagstamonLogo
    # and DraggableLabel
    # @Slot(QMenu)
    def set_menu(self, menu):
        self.menu = menu

    def save_position(self):
        """
            save position from window into config
        """
        statuswindow.store_position_to_conf()
        conf.SaveConfig()

    def mousePressEvent(self, event):
        """
            react differently to mouse button presses:
            1 - left button, move window
            2 - right button, popup menu
        """

        if event.button() == Qt.MouseButton.LeftButton:
            self.mouse_pressed.emit()
        if event.button() == Qt.MouseButton.RightButton:
            self.right_mouse_button_pressed = True

        # keep x and y relative to statusbar
        # if not set calculate relative position
        if not statuswindow.relative_x and \
                not statuswindow.relative_y:
            # Qt5 & Qt6 have different methods for getting the global position so take it from qt.py
            global_position = get_global_position(event)
            statuswindow.relative_x = global_position.x() - statuswindow.x()
            statuswindow.relative_y = global_position.y() - statuswindow.y()

    def mouseReleaseEvent(self, event):
        """
            decide if moving or menu should be treated after mouse button was released
        """
        if event.button() == Qt.MouseButton.LeftButton:
            # if popup window should be closed by clicking do it now
            if statuswindow.is_shown and \
                    (conf.close_details_clicking or
                     conf.close_details_clicking_somewhere) and \
                    not conf.fullscreen and not conf.windowed:
                statuswindow.is_hiding_timestamp = time.time()
                statuswindow.hide_window()
            elif not statuswindow.is_shown:
                self.mouse_released.emit()

            # reset all helper values
            statuswindow.relative_x = False
            statuswindow.relative_y = False
            statuswindow.moving = False

        if event.button() == Qt.MouseButton.RightButton:
            self.right_mouse_button_pressed = False
            self.menu.show_at_cursor()

    def mouseMoveEvent(self, event):
        """
            do the moving action
        """

        # if window should close when being clicked it might be problematic if it
        # will be moved unintendedly so try to filter this events out by waiting 0.5 seconds
        if not (conf.close_details_clicking and
                statuswindow.is_shown and
                statuswindow.is_shown_timestamp + 0.5 < time.time()):
            if not conf.fullscreen and not conf.windowed and not self.right_mouse_button_pressed:
                # Qt5 & Qt6 have different methods for getting the global position so take it from qt.py
                global_position = get_global_position(event)
                # lock window as moving
                # if not set calculate relative position
                if not statuswindow.relative_x and not statuswindow.relative_y:
                    statuswindow.relative_x = global_position.x() - statuswindow.x()
                    statuswindow.relative_y = global_position.y() - statuswindow.y()
                statuswindow.moving = True
                statuswindow.move(int(global_position.x() - statuswindow.relative_x),
                                  int(global_position.y() - statuswindow.relative_y))

            # needed for OSX - otherwise statusbar stays blank while moving
            statuswindow.update()

            self.window_moved.emit()

    def enterEvent(self, event):
        """
            tell the world that mouse entered the widget - interesting for hover popup and only if toparea hasn't been
            clickend a moment ago
        """
        if statuswindow.is_shown is False and \
                statuswindow.is_hiding_timestamp + 0.2 < time.time():
            self.mouse_entered.emit()


class DraggableLabel(QLabel, DraggableWidget):
    """
       label with dragging capabilities used by toparea
    """
    # yell if statusbar is moved
    window_moved = Signal()

    # needed for popup after hover
    mouse_entered = Signal()

    # needed for popup after click
    mouse_pressed = Signal()
    mouse_released = Signal()

    def __init__(self, text='', parent=None):
        QLabel.__init__(self, text, parent=parent)


class ClosingLabel(QLabel):
    """
        modified QLabel which might close the statuswindow if leftclicked
    """

    def __init__(self, text='', parent=None):
        QLabel.__init__(self, text, parent=parent)

    def mouseReleaseEvent(self, event):
        """
            left click and configured close-if-clicking-somewhere makes statuswindow close
        """
        if event.button() == Qt.MouseButton.LeftButton and conf.close_details_clicking_somewhere:
            # if popup window should be closed by clicking do it now
            if statuswindow.is_shown and \
                    not conf.fullscreen and \
                    not conf.windowed:
                statuswindow.is_hiding_timestamp = time.time()
                statuswindow.hide_window()


class AllOKLabel(QLabel):
    """
        Label which is shown in fullscreen and windowed mode when all is OK - pretty seldomly
    """

    def __init__(self, text='', parent=None):
        QLabel.__init__(self, text='OK', parent=parent)
        self.setSizePolicy(QSizePolicy.Policy.MinimumExpanding, QSizePolicy.Policy.MinimumExpanding)
        self.setAlignment(Qt.AlignmentFlag.AlignCenter)
        self.set_color()
        dialogs.settings.changed.connect(self.set_color)

    @Slot()
    def set_color(self):
        self.setStyleSheet('''padding-left: 1px;
                              padding-right: 1px;
                              color: %s;
                              background-color: %s;
                              font-size: 92px;
                              font-weight: bold;'''
                           % (conf.__dict__['color_ok_text'],
                              conf.__dict__['color_ok_background']))


class StatusWindow(QWidget):
    """
        Consists of statusbar, toparea and scrolling area.
        Either statusbar is shown or (toparea + scrolling area)
    """
    # sent by .resize_window()
    resizing = Signal()

    # send when windows opens, e.g. for stopping notifications
    showing = Signal()

    # send when window shrinks down to statusbar or closes
    hiding = Signal()

    # signal to be sent to all server workers to recheck all
    recheck = Signal()

    # signal to be sent to all treeview workers to clear server event history
    # after 'Refresh'-button has been pressed
    clear_event_history = Signal()

    def __init__(self):
        """
            Status window combined from status bar and popup window
        """
        QWidget.__init__(self)

        # immediately hide to avoid flicker on Windows and OSX
        self.hide()

        # ewmh.py in thirdparty directory needed to keep floating statusbar on all desktops in Linux
        if not OS in OS_NON_LINUX and not DESKTOP_WAYLAND:
            self.ewmh = EWMH()

        # avoid quitting when using Qt.Tool flag and closing settings dialog
        APP.setQuitOnLastWindowClosed(False)

        # show tooltips even if popup window has no focus
        self.setAttribute(Qt.WidgetAttribute.WA_AlwaysShowToolTips)

        if OS == OS_MACOS:
            # avoid hiding window if it has no focus - necessary on OSX if using flag Qt.Tool
            self.setAttribute(Qt.WidgetAttribute.WA_MacAlwaysShowToolWindow)

        self.setWindowTitle(AppInfo.NAME)
        self.setWindowIcon(QIcon('{0}{1}nagstamon.svg'.format(RESOURCES, os.sep)))

        self.vbox = QVBoxLayout(self)  # global VBox
        self.vbox.setSpacing(0)  # no spacing
        self.vbox.setContentsMargins(0, 0, 0, 0)  # no margin

        self.statusbar = StatusBar(parent=self)  # statusbar HBox
        self.toparea = TopArea(parent=self)  # toparea HBox
        # no need to be seen first
        self.toparea.hide()

        self.servers_scrollarea = QScrollArea(self)  # scrollable area for server vboxes
        # avoid horizontal scrollbars
        self.servers_scrollarea.setHorizontalScrollBarPolicy(Qt.ScrollBarPolicy.ScrollBarAlwaysOff)
        # necessary widget to contain vbox for servers
        self.servers_scrollarea_widget = QWidget(self.servers_scrollarea)
        self.servers_scrollarea.hide()

        self.vbox.addWidget(self.statusbar)
        self.vbox.addWidget(self.toparea)
        self.vbox.addWidget(self.servers_scrollarea)

        self.servers_vbox = QVBoxLayout(self.servers_scrollarea)  # VBox full of servers
        self.servers_vbox.setSpacing(0)
        self.servers_vbox.setContentsMargins(0, 0, 0, 0)

        self.label_all_ok = AllOKLabel(parent=self)
        self.label_all_ok.hide()

        self.servers_vbox.addWidget(self.label_all_ok)

        # test with OSX top menubar
        if OS == OS_MACOS:
            self.menubar = QMenuBar()
            action_exit = QAction('exit', self.menubar)
            action_settings = QAction('settings', self.menubar)
            self.menubar.addAction(action_settings)
            self.menubar.addAction(action_exit)

        # connect logo of statusbar
        self.statusbar.logo.window_moved.connect(self.store_position)
        self.statusbar.logo.window_moved.connect(self.hide_window)
        self.statusbar.logo.window_moved.connect(self.correct_moving_position)
        self.statusbar.logo.mouse_pressed.connect(self.store_position)

        # after status summarization check if window has to be resized
        self.statusbar.resize.connect(self.adjust_size)

        # statusbar label has been entered by mouse -> show
        for label in self.statusbar.color_labels.values():
            label.mouse_entered.connect(self.show_window_after_checking_for_hover)
            label.mouse_released.connect(self.show_window_after_checking_for_clicking)

        # connect message label to hover
        self.statusbar.label_message.mouse_entered.connect(self.show_window_after_checking_for_hover)
        self.statusbar.label_message.mouse_released.connect(self.show_window_after_checking_for_clicking)

        # when logo in toparea was pressed hurry up to save the position so the statusbar will not jump
        self.toparea.logo.window_moved.connect(self.store_position)
        self.toparea.logo.window_moved.connect(self.hide_window)
        self.toparea.logo.window_moved.connect(self.correct_moving_position)
        self.toparea.logo.mouse_pressed.connect(self.store_position)

        # when version label in toparea was pressed hurry up to save the position so the statusbar will not jump
        self.toparea.label_version.window_moved.connect(self.store_position)
        self.toparea.label_version.window_moved.connect(self.hide_window)
        self.toparea.label_version.window_moved.connect(self.correct_moving_position)
        self.toparea.label_version.mouse_pressed.connect(self.store_position)

        # when empty space in toparea was pressed hurry up to save the position so the statusbar will not jump
        self.toparea.label_empty_space.window_moved.connect(self.store_position)
        self.toparea.label_empty_space.window_moved.connect(self.hide_window)
        self.toparea.label_empty_space.window_moved.connect(self.correct_moving_position)
        self.toparea.label_empty_space.mouse_pressed.connect(self.store_position)

        # buttons in toparea
        self.toparea.button_filters.clicked.connect(dialogs.settings.show_filters)
        self.toparea.button_recheck_all.clicked.connect(self.recheck_all)
        self.toparea.button_refresh.clicked.connect(self.refresh)
        self.toparea.button_settings.clicked.connect(self.hide_window)
        self.toparea.button_settings.clicked.connect(dialogs.settings.show)
        self.toparea.button_close.clicked.connect(self.hide_window)

        # if monitor was selected in combobox its monitor window is opened
        self.toparea.combobox_servers.monitor_opened.connect(self.hide_window)

        # hide if settings dialog pops up
        dialogs.settings.show_dialog.connect(self.hide_window)

        # refresh all information after changed settings
        dialogs.settings.changed.connect(self.refresh)
        dialogs.settings.changed.connect(self.toparea.combobox_servers.fill)

        # hide status window if version check finished
        check_version.version_info_retrieved.connect(self.hide_window)

        # worker and thread duo needed for notifications
        self.worker_notification_thread = QThread(parent=self)
        self.worker_notification = self.Worker_Notification()

        # clean shutdown of thread
        self.worker_notification.finish.connect(self.finish_worker_notification_thread)

        # flashing statusbar
        self.worker_notification.start_flash.connect(self.statusbar.flash)
        self.worker_notification.stop_flash.connect(self.statusbar.reset)

        # desktop notification
        self.worker_notification.desktop_notification.connect(self.desktop_notification)

        # react to open button in notification bubble
        dbus_connection.open_statuswindow.connect(self.show_window_from_notification_bubble)

        # stop notification if window gets shown or hidden
        self.hiding.connect(self.worker_notification.stop)

        # systray connections
        # show status popup when systray icon was clicked
        systrayicon.show_popwin.connect(self.show_window_systrayicon)
        systrayicon.hide_popwin.connect(self.hide_window)
        # flashing statusicon
        self.worker_notification.start_flash.connect(systrayicon.flash)
        self.worker_notification.stop_flash.connect(systrayicon.reset)

        # context menu, checking for existence necessary at startup
        global menu
        if not menu == None:
            systrayicon.set_menu(menu)

        self.worker_notification.moveToThread(self.worker_notification_thread)
        # start with low priority
        self.worker_notification_thread.start(QThread.Priority.LowestPriority)

        self.create_ServerVBoxes()

        # connect status window server vboxes to systray
        for server_vbox in self.servers_vbox.children():
            if 'server' in server_vbox.__dict__.keys():
                # tell systray after table was refreshed
                server_vbox.table.worker.new_status.connect(systrayicon.show_state)
                # show error icon in systray
                server_vbox.table.worker.show_error.connect(systrayicon.set_error)
                server_vbox.table.worker.hide_error.connect(systrayicon.reset_error)

        self.servers_scrollarea_widget.setLayout(self.servers_vbox)
        self.servers_scrollarea.setWidget(self.servers_scrollarea_widget)
        self.servers_scrollarea.setWidgetResizable(True)

        # create brushes for treeview
        create_brushes()

        # needed for moving the statuswindow
        self.moving = False
        self.relative_x = False
        self.relative_y = False

        # helper values for QTimer.singleShot move attempt
        self.move_to_x = self.move_to_y = 0

        # stored x y values for systemtray icon
        self.icon_x = 0
        self.icon_y = 0

        # flag to mark if window is shown or not
        if conf.windowed:
            self.is_shown = True
        else:
            self.is_shown = False

        # store show_window timestamp to avoid flickering window in KDE5 with systray
        self.is_shown_timestamp = time.time()

        # store timestamp to avoid reappearing window shortly after clicking onto toparea
        self.is_hiding_timestamp = time.time()

        # if status_ok is true no server_vboxes are needed
        self.status_ok = True

        # timer for waiting to set is_shown flag
        self.timer = QTimer(self)

        # a thread + worker is necessary to do actions thread-safe in background
        # like debugging
        self.worker_thread = QThread(parent=self)
        self.worker = self.Worker()
        self.worker.moveToThread(self.worker_thread)
        # start thread and debugging loop if debugging is enabled
        if conf.debug_mode:
            self.worker_thread.started.connect(self.worker.debug_loop)
        # start debug loop by signal
        dialogs.settings.start_debug_loop.connect(self.worker.debug_loop)
        # start with low priority
        self.worker_thread.start(QThread.Priority.LowestPriority)

        # clean shutdown of thread
        self.worker.finish.connect(self.finish_worker_thread)

        # finally show up
        self.set_mode()

    def get_screen(self):
        """
            very hackish fix for https://github.com/HenriWahl/Nagstamon/issues/865
            should actually fit into qt.py but due to the reference to APP it could only
            be solved here
        """
        # Qt6 has .screen() as replacement for QDesktopWidget...
        if QT_VERSION_MAJOR > 5:
            return self.screen()
        # ...and .screen() exists since Qt5 5.15...
        elif QT_VERSION_MINOR < 15:
            return APP.desktop()
        # ...so newer ones can use .screen() again
        else:
            return self.screen()

    def set_mode(self):
        """
            apply presentation mode
        """
        # so sorry but how to solve this Qt-5.10-Windows-mess otherwise?
        global systrayicon

        # hide everything first
        self.hide_window()
        self.statusbar.hide()
        self.toparea.hide()
        self.servers_scrollarea.hide()

        if conf.statusbar_floating:
            # show icon in dock if window is set
            if OS == OS_MACOS:
                # in floating mode always show dock icon - right now I am not able to
                # get the icon hidden
                hide_macos_dock_icon(False)

            # no need for systray
            systrayicon.hide()
            self.statusbar.show()

            # show statusbar/statuswindow on last saved position
            # when coordinates are inside known screens
            if get_screen_name(conf.position_x, conf.position_y):
                self.move(conf.position_x, conf.position_y)
            else:
                # get available desktop specs
                available_x = self.get_screen().availableGeometry().x()
                available_y = self.get_screen().availableGeometry().y()
                self.move(available_x, available_y)

            # statusbar and detail window should be frameless and stay on top
            # tool flag helps to be invisible in taskbar
            self.setWindowFlags(WINDOW_FLAGS)

            # show statusbar without being active, just floating
            self.setAttribute(Qt.WidgetAttribute.WA_ShowWithoutActivating)

            # necessary to be shown before Linux EWMH-mantra can be applied
            self.show()

            # X11/Linux needs some special treatment to get the statusbar floating on all virtual desktops
            if OS not in OS_NON_LINUX and not DESKTOP_WAYLAND:
                # get all windows...
                winid = self.winId().__int__()
                self.ewmh.setWmDesktop(winid, 0xffffffff)
                self.ewmh.display.flush()

            # show statusbar/statuswindow on last saved position
            # when coordinates are inside known screens
            if get_screen_name(conf.position_x, conf.position_y):
                self.move(conf.position_x, conf.position_y)
            else:
                # get available desktop specs
                available_x = self.get_screen().availableGeometry().x()
                available_y = self.get_screen().availableGeometry().y()
                self.move(available_x, available_y)

            # need a close button
            self.toparea.button_close.show()

        elif conf.icon_in_systray:
            # no need for icon in dock if in systray
            if OS == OS_MACOS:
                hide_macos_dock_icon(conf.hide_macos_dock_icon)

            # statusbar and detail window should be frameless and stay on top
            # tool flag helps to be invisible in taskbar
            self.setWindowFlags(WINDOW_FLAGS)

            # show statusbar without being active, just floating
            self.setAttribute(Qt.WidgetAttribute.WA_ShowWithoutActivating)

            # yeah! systray!
            systrayicon.show()

            # need a close button
            self.toparea.button_close.show()

        elif conf.fullscreen:
            # no need for systray
            systrayicon.hide()

            # needed permanently
            self.toparea.show()
            self.servers_scrollarea.show()

            # get screen geometry to get right screen to position window on
            screen_geometry = get_screen_geometry(conf.fullscreen_display)
            self.move(screen_geometry.x(), screen_geometry.y())

            # keep window entry in taskbar and thus no Qt.Tool
            self.setWindowFlags(Qt.WindowType.Widget | Qt.WindowType.FramelessWindowHint)

            # show statusbar actively
            self.setAttribute(Qt.WidgetAttribute.WA_ShowWithoutActivating, False)

            # newer Qt5 seem to be better regarding fullscreen mode on non-OSX
            self.show_window()
            # fullscreen mode is rather buggy on everything other than OSX so just use a maximized window
            if OS == OS_MACOS:
                self.showFullScreen()
                # in fullscreen mode dock icon does not disturb because the dock is away anyway
                hide_macos_dock_icon(False)
            else:
                self.show()
                self.showMaximized()

            # no need for close button
            self.toparea.button_close.hide()

        elif conf.windowed:
            # show icon in dock if window is set
            if OS == OS_MACOS:
                # in windowed mode always show dock icon
                hide_macos_dock_icon(False)

            systrayicon.hide()

            # no need for close button
            self.toparea.button_close.hide()
            self.toparea.show()
            self.servers_scrollarea.show()

            # keep window entry in taskbar and thus no Qt.Tool
            self.setWindowFlags(Qt.WindowType.Widget)

            # show statusbar actively
            self.setAttribute(Qt.WidgetAttribute.WA_ShowWithoutActivating, False)

            # some maybe sensible default
            self.setMinimumSize(700, 300)
            self.setSizePolicy(QSizePolicy.Policy.MinimumExpanding, QSizePolicy.Policy.MinimumExpanding)

            # default maximum size
            self.setMaximumSize(16777215, 16777215)

            self.move(conf.position_x, conf.position_y)
            self.resize(conf.position_width, conf.position_height)

            # make sure window is shown
            self.show()
            self.showNormal()
            self.show_window()

            # make sure window comes up
            self.raise_()

        # store position for showing/hiding statuswindow
        self.stored_x = self.x()
        self.stored_y = self.y()
        self.stored_width = self.width()

    def create_ServerVBox(self, server):
        """
            internally used to create enabled servers to be displayed
        """
        # create server vboxed from current running servers
        if server.enabled:
            # display authentication dialog if password is not known
            if not conf.servers[server.name].save_password and \
                    not conf.servers[server.name].use_autologin and \
                    conf.servers[server.name].password == '' and \
                    not conf.servers[server.name].authentication == 'kerberos':
                dialogs.authentication.show_auth_dialog(server.name)

            # without parent there is some flickering when starting
            server_vbox = ServerVBox(server, parent=self)

            # important to set correct server to worker, especially after server changes
            server_vbox.table.worker.server = server

            # connect to global resize signal
            server_vbox.table.ready_to_resize.connect(self.adjust_size)

            # tell statusbar to summarize after table was refreshed
            server_vbox.table.worker.new_status.connect(self.statusbar.summarize_states)
            server_vbox.table.worker.new_status.connect(self.raise_window_on_all_desktops)

            # if problems go themselves there is no need to notify user anymore
            server_vbox.table.worker.problems_vanished.connect(self.worker_notification.stop)

            # show error message in statusbar
            server_vbox.table.worker.show_error.connect(self.statusbar.set_error)
            server_vbox.table.worker.hide_error.connect(self.statusbar.reset_error)

            # tell notification worker to do something AFTER the table was updated
            server_vbox.table.status_changed.connect(self.worker_notification.start)

            # and to update status window
            server_vbox.table.refreshed.connect(self.update_window)

            # hide statuswindow if authentication dialog is to be shown
            server_vbox.button_authenticate.clicked.connect(self.hide_window)

            # tell table it should remove freshness of formerly new items when window closes
            # because apparently the new events have been seen now
            self.hiding.connect(server_vbox.table.worker.unfresh_event_history)

            # stop notifcation if statuswindow pops up
            self.showing.connect(self.worker_notification.stop)

            # tell server worker to recheck all hosts and services
            self.recheck.connect(server_vbox.table.worker.recheck_all)

            # refresh table after changed settings
            dialogs.settings.changed.connect(server_vbox.table.refresh)

            # listen if statuswindow cries for event history clearance
            self.clear_event_history.connect(server_vbox.table.worker.unfresh_event_history)

            return server_vbox
        else:
            return None

    def sort_ServerVBoxes(self):
        """
            sort ServerVBoxes alphabetically
        """
        # shortly after applying changes a QObject might hang around in the children list which should
        # be filtered out this way
        vboxes_dict = dict()
        for child in self.servers_vbox.children():
            if 'server' in child.__dict__.keys():
                vboxes_dict[child.server.name] = child

        # freshly set servers_scrollarea_widget and its layout servers_vbox
        servers_vbox_new = QVBoxLayout()  # VBox full of servers
        servers_vbox_new.setContentsMargins(0, 0, 0, 0)
        servers_vbox_new.setSpacing(0)

        # sort server vboxes
        for vbox in sorted(vboxes_dict):
            vboxes_dict[vbox].setParent(None)
            servers_vbox_new.addLayout(vboxes_dict[vbox])

        # add expanding stretching item at the end for fullscreen beauty
        servers_vbox_new.addSpacerItem(QSpacerItem(0, self.get_screen().availableGeometry().height(),
                                                   QSizePolicy.Policy.Minimum, QSizePolicy.Policy.Expanding))

        # switch to new servers_vbox
        self.servers_vbox = servers_vbox_new
        # necessary widget to contain vbox for servers
        self.servers_scrollarea_widget = QWidget()
        self.servers_scrollarea_widget.setLayout(self.servers_vbox)
        self.servers_scrollarea.setWidget(self.servers_scrollarea_widget)

        self.servers_scrollarea.contentsMargins().setTop(0)
        self.servers_scrollarea.contentsMargins().setBottom(0)


        del vboxes_dict

    def create_ServerVBoxes(self):
        # create vbox for each enabled server
        for server in servers.values():
            if server.enabled:
                self.servers_vbox.addLayout(self.create_ServerVBox(server))

        self.sort_ServerVBoxes()

    @Slot()
    def show_window_after_checking_for_clicking(self):
        """
            being called after clicking statusbar - check if window should be showed
        """
        if conf.popup_details_clicking:
            self.show_window()

    @Slot()
    def show_window_after_checking_for_hover(self):
        """
            being called after hovering over statusbar - check if window should be showed
        """
        if conf.popup_details_hover:
            self.show_window()

    @Slot()
    def show_window_from_notification_bubble(self):
        """
            show status window after button being clicked in notification bubble
        """
        if conf.statusbar_floating:
            self.show_window()
        elif conf.icon_in_systray:
            self.show_window_systrayicon()

    @Slot()
    def show_window_systrayicon(self):
        """
            handle clicks onto systray icon
        """
        if not self.is_shown:
            # under unfortunate circumstances statusbar might have the the moving flag true
            # fix it here because it makes no sense but might cause non-appearing statuswindow‚
            self.moving = False

            # already show here because was closed before in hide_window()
            # best results achieved when doing .show() before .show_window()
            self.show()
            self.show_window()
        else:
            self.hide_window()

    @Slot()
    def show_window(self, event=None):
        """
            used to show status window when its appearance is triggered, also adjusts geometry
        """
        # do not show up when being dragged around
        if not self.moving:
            # check if really all is OK
            for vbox in self.servers_vbox.children():
                if vbox.server.all_ok and \
                        vbox.server.status == '' and \
                        not vbox.server.refresh_authentication and \
                        not vbox.server.tls_error:
                    self.status_ok = True
                else:
                    self.status_ok = False
                    break

            # here we should check if scroll_area should be shown at all
            if not self.status_ok:
                # store timestamp to avoid flickering as in https://github.com/HenriWahl/Nagstamon/issues/184
                self.is_shown_timestamp = time.time()

                if not conf.fullscreen and not conf.windowed:
                    # attempt to avoid flickering on MacOSX - already hide statusbar here
                    self.statusbar.hide()
                    # show the other status window components
                    self.toparea.show()
                    self.servers_scrollarea.show()
                else:
                    self.label_all_ok.hide()

                for vbox in self.servers_vbox.children():
                    if not vbox.server.all_ok:
                        vbox.show_all()
                    # show at least server vbox header to notify about connection or other errors
                    elif vbox.server.status != '' or vbox.server.refresh_authentication or vbox.server.tls_error:
                        vbox.show_only_header()
                    elif vbox.server.all_ok and vbox.server.status == '':
                        vbox.hide_all()

                    # depending on authentication state show reauthentication button
                    if vbox.server.refresh_authentication:
                        vbox.button_authenticate.show()
                    else:
                        vbox.button_authenticate.hide()

                    # depending on TLS error show fix-TLS-button
                    if vbox.server.tls_error:
                        vbox.button_fix_tls_error.show()
                    else:
                        vbox.button_fix_tls_error.hide()

                if not conf.fullscreen and \
                        not conf.windowed:
                    # theory...
                    width, height, x, y = self.calculate_size()
                    # ...and practice
                    self.resize_window(width, height, x, y)
                    # switch on
                    if OS == OS_MACOS:
                        # delayed because of flickering window in OSX
                        self.timer.singleShot(200, self.set_shown)
                    else:
                        self.set_shown()

                    # avoid horizontally scrollable tables
                    self.adjust_dummy_columns()

                    self.show()

                    # Using the EWMH protocol to move the window to the active desktop.
                    # Seemed to be a problem on XFCE
                    # https://github.com/HenriWahl/Nagstamon/pull/199
                    if not OS in OS_NON_LINUX and conf.icon_in_systray:
                        try:
                            winid = self.winId().__int__()
                            deskid = self.ewmh.getCurrentDesktop()
                            self.ewmh.setWmDesktop(winid, deskid)
                            self.ewmh.display.flush()
                            # makes the window manager switch to the desktop where this widget has appeared
                            self.raise_()
                        except Exception:
                            # workaround for https://github.com/HenriWahl/Nagstamon/issues/246#issuecomment-220478066
                            pass

                    # tell others like notification that statuswindow shows up now
                    self.showing.emit()

            else:
                # hide vboxes in fullscreen and whole window in any other case if all is OK
                for vbox in self.servers_vbox.children():
                    vbox.hide_all()
                if conf.fullscreen or conf.windowed:
                    self.label_all_ok.show()
                if conf.icon_in_systray or conf.statusbar_floating:
                    self.hide_window()

            # If the mouse cursor drives too fast over and out the window will not be hidden.
            # Thus we check again with this timer to catch missed mouse-outs.
            # causes trouble in Wayland so is disabled for it
            if conf.close_details_hover and \
                    conf.statusbar_floating and \
                    self.is_shown and \
                    not DESKTOP_WAYLAND:
                self.periodically_check_window_under_mouse_and_hide()

    def periodically_check_window_under_mouse_and_hide(self):
        """
        Periodically check if window is under mouse and hide it if not
        """
        if not self.hide_window_if_not_under_mouse():
            self.timer.singleShot(1000, self.periodically_check_window_under_mouse_and_hide)

    def hide_window_if_not_under_mouse(self):
        """
        Hide window if it is under mouse pointer
        """
        mouse_pos = QCursor.pos()
        # Check mouse cursor over window and an opened context menu or dropdown list
        if self.geometry().contains(mouse_pos.x(), mouse_pos.y()) or \
                not APP.activePopupWidget() is None or \
                self.is_shown:
            return False

        self.hide_window()
        return True

    @Slot()
    def update_window(self):
        """
            redraw window content, to be effective only when window is shown
        """
        if self.is_shown or \
                conf.fullscreen or \
                (conf.windowed and self.is_shown):
            self.show_window()

    @Slot()
    def hide_window(self):
        """
            hide window if not needed
        """
        if not conf.fullscreen and not conf.windowed:
            # only hide if shown and not locked or if not yet hidden if moving
            if self.is_shown is True or \
                    self.is_shown is True and \
                    self.moving is True:
                # only hide if shown at least a fraction of a second
                # or has not been hidden a too short time ago
                if self.is_shown_timestamp + 0.5 < time.time() or \
                        self.is_hiding_timestamp + 0.2 < time.time():
                    if conf.statusbar_floating:
                        self.statusbar.show()
                    self.toparea.hide()
                    self.servers_scrollarea.hide()
                    # macOS needs this since Qt6 to avoid statuswindow size changeability
                    # looks silly but works to force using the own hint as hint
                    if OS == OS_MACOS:
                        self.setMinimumSize(self.sizeHint())
                        self.setMaximumSize(self.sizeHint())
                    else:
                        self.setMinimumSize(1, 1)
                    self.adjustSize()

                    if conf.icon_in_systray:
                        self.close()

                    # switch off
                    self.is_shown = False

                    # flag to reflect top-ness of window/statusbar
                    self.top = False

                    # reset icon x y
                    self.icon_x = 0
                    self.icon_y = 0

                    # tell the world that window goes down
                    self.hiding.emit()
                    if conf.windowed:
                        self.hide()

                    # store time of hiding
                    self.is_hiding_timestamp = time.time()

                    self.move(self.stored_x, self.stored_y)

    @Slot()
    def correct_moving_position(self):
        """
            correct position if moving and cursor started outside statusbar
        """
        if self.moving:
            mouse_x = QCursor.pos().x()
            mouse_y = QCursor.pos().y()
            # when cursor is outside moved window correct the coordinates of statusbar/statuswindow
            if not statuswindow.geometry().contains(mouse_x, mouse_y):
                rect = statuswindow.geometry()
                corrected_x = int(mouse_x - rect.width() // 2)
                corrected_y = int(mouse_y - rect.height() // 2)
                # calculate new relative values
                self.relative_x = mouse_x - corrected_x
                self.relative_y = mouse_y - corrected_y
                statuswindow.move(corrected_x, corrected_y)
                del (mouse_x, mouse_y, corrected_x, corrected_y)

    def calculate_size(self):
        """
            get size of popup window
        """
        if conf.icon_in_systray:
            # where is the pointer which clicked onto systray icon
            icon_x = systrayicon.geometry().x()
            icon_y = systrayicon.geometry().y()
            if OS in OS_NON_LINUX:
                if self.icon_x == 0:
                    self.icon_x = QCursor.pos().x()
                elif icon_x != 0:
                    self.icon_x = icon_x
            else:
                # strangely enough on KDE the systray icon geometry gives back 0, 0 as coordinates
                # also at Ubuntu Unity 16.04
                if icon_x == 0 and self.icon_x == 0:
                    self.icon_x = QCursor.pos().x()
                elif icon_x != 0:
                    self.icon_x = icon_x

            if icon_y == 0 and self.icon_y == 0:
                self.icon_y = QCursor.pos().y()

            if OS in OS_NON_LINUX:
                if self.icon_y == 0:
                    self.icon_y = QCursor.pos().y()
                elif icon_y != 0:
                    self.icon_y = icon_y

        # only consider offset if it is configured
        if conf.systray_offset_use and conf.icon_in_systray:
            available_height = self.get_screen().availableGeometry().height() - conf.systray_offset
        else:
            available_height = self.get_screen().availableGeometry().height()

        available_width = self.get_screen().availableGeometry().width()
        available_x = self.get_screen().availableGeometry().x()
        available_y = self.get_screen().availableGeometry().y()

        # Workaround for Cinnamon + GNOME Flashback
        if OS not in OS_NON_LINUX and conf.enable_position_fix:
            if available_x == 0:
                available_x = available_width
            if available_y == 0:
                available_y = available_height

        # take whole screen height into account when deciding about upper/lower-ness
        # add available_y because it might vary on differently setup screens
        # calculate top-ness only if window is closed
        if conf.statusbar_floating:
            if self.y() < self.get_screen().geometry().height() // 2 + available_y:
                self.top = True
            else:
                self.top = False

            # always take the stored position of the statusbar
            x = self.stored_x

        elif conf.icon_in_systray or conf.windowed:
            if self.icon_y < self.get_screen().geometry().height() // 2 + available_y:
                self.top = True
            else:
                self.top = False
            x = self.icon_x

        # get height from tablewidgets
        real_height = self.get_real_height()

        # width simply will be the current screen maximal width - less hassle!
        if self.get_real_width() > available_width:
            width = available_width
            x = available_x
        else:
            width = self.get_real_width()

            if width < self.toparea.sizeHint().width():
                width = self.toparea.sizeHint().width()

            # always take the stored width of the statusbar into account
            x = x - int(width // 2) + int(self.stored_width // 2)

            # check left and right limits of x
            if x < available_x:
                x = available_x
            if x + width > available_x + available_width:
                x = available_x + available_width - width

        if conf.statusbar_floating:
            # when statusbar resides in uppermost part of current screen extend from top to bottom
            if self.top is True:
                y = self.y()
                if self.y() + real_height < available_height + available_y:
                    height = real_height
                else:
                    height = available_height - self.y() + available_y

            # when statusbar hangs around in lowermost part of current screen extend from bottom to top
            else:
                # when height is too large for current screen cut it
                if self.y() + self.height() - real_height < available_y:
                    height = self.get_screen().geometry().height() - available_y - (
                            self.get_screen().geometry().height() - (self.y() + self.height()))
                    y = available_y
                else:
                    height = real_height
                    y = self.y() + self.height() - height

        elif conf.icon_in_systray or conf.windowed:
            # when systrayicon resides in uppermost part of current screen extend from top to bottom
            if self.top is True:
                # when being top y is of course the available one
                y = available_y
                if self.y() + real_height < available_height + available_y:
                    height = real_height
                else:
                    # if bigger than screen shrink to maximal real_height
                    height = available_height - available_y
            # when statusbar hangs around in lowermost part of current screen extend from bottom to top
            else:
                if available_height < real_height:
                    y = available_y
                    height = available_height
                else:
                    y = available_height - real_height
                    height = real_height

        return width, height, x, y

    def resize_window(self, width, height, x, y):
        """
            resize status window according to its new size
        """
        # store position for restoring it when hiding - only if not shown of course
        if self.is_shown is False:
            self.stored_x = self.x()
            self.stored_y = self.y()
            self.stored_width = self.width()
            self.stored_height = self.height()

        if OS == OS_WINDOWS:
            # absolutely strange, but no other solution available
            # - Only on Windows the statusbar is moving FIRST before resizing - no matter which
            #   order was used
            # - Dirty workaround:
            #   - store x and y in .move_to_*
            #   - start helper move_timer by timer singleshot to give statusbar some time to hide
            self.move_to_x, self.move_to_y = x, y
            self.timer.singleShot(10, self.move_timer)
        else:
            self.move(x, y)

        self.setMaximumSize(width, height)
        self.setMinimumSize(width, height)

        self.adjustSize()

        return True

    @Slot()
    def move_timer(self):
        """
            helper for move by QTimer.singleShot - attempt to avoid flickering on Windows
        """
        self.move(self.move_to_x, self.move_to_y)

    @Slot()
    def adjust_size(self):
        """
            resize window if shown and needed
        """
        # avoid race condition when waiting for password dialog
        if 'is_shown' in self.__dict__:
            if not conf.fullscreen and not conf.windowed:
                self.adjusting_size_lock = True
                # fully displayed statuswindow
                if self.is_shown is True:
                    width, height, x, y = self.calculate_size()
                    self.adjust_dummy_columns()
                else:
                    # statusbar only
                    hint = self.sizeHint()
                    # on MacOSX and Windows statusbar will not shrink automatically, so this workaround hopefully helps
                    width = hint.width()
                    height = hint.height()
                    x = self.x()
                    y = self.y()
                    self.setMaximumSize(hint)
                    self.setMinimumSize(hint)
                    del hint
                self.resize_window(width, height, x, y)

                del width, height, x, y
            else:
                self.adjust_dummy_columns()

    @Slot()
    def adjust_dummy_columns(self):
        """
            calculate widest width of all server tables to hide dummy column at the widest one
        """
        max_width = 0
        max_width_table = None
        for server in self.servers_vbox.children():
            # if table is wider than current max_width take its width as max_width
            if server.table.get_real_width() > max_width:
                max_width = server.table.get_real_width()
                max_width_table = server.table

        # widest table does not need the dummy column #9
        for server in self.servers_vbox.children():
            if max_width_table == server.table and max_width == server.table.width():
                # hide dummy column as here is the most stretched table
                server.table.setColumnHidden(9, True)
                server.table.header().setStretchLastSection(False)
            else:
                # show dummy column because some other table is wider
                server.table.setColumnHidden(9, False)
                server.table.header().setStretchLastSection(True)
        del (max_width, max_width_table)
        return True

    @Slot()
    def store_position(self):
        """
            store position for restoring it when hiding
        """
        if not self.is_shown:
            self.stored_x = self.x()
            self.stored_y = self.y()
            self.stored_width = self.width()
            self.stored_height = self.height()

    def leaveEvent(self, event):
        """
            check if popup has to be hidden depending on mouse position
        """
        # depending on display mode the leave time offset shall be different because
        # it may be too short in systray mode and lead to flickering window
        if conf.statusbar_floating:
            leave_time_offset = 0.25
        elif conf.icon_in_systray:
            # offset is max 1 and smaller if window is smaller too
            leave_time_offset = self.height() / self.get_screen().availableGeometry().height()
        else:
            leave_time_offset = 0

        # check first if popup has to be shown by hovering or clicking
        if conf.close_details_hover and \
                not conf.fullscreen and \
                not conf.windowed and \
                self.is_shown_timestamp + leave_time_offset < time.time():
            # only hide window if cursor is outside of it
            mouse_x = QCursor.pos().x()
            mouse_y = QCursor.pos().y()
            # <= and >= necessary because sometimes mouse_* is the same as self.*()
            if mouse_x <= self.x() or mouse_x >= self.x() + self.width() or \
                    mouse_y <= self.y() or mouse_y >= self.y() + self.height():
                self.hide_window()

    def closeEvent(self, event):
        """
            window close
        """
        # check first if popup has to be shown by hovering or clicking
        if conf.windowed:
            exit()

    def get_real_width(self):
        """
            calculate widest width of all server tables
        """
        width = 0
        for server in self.servers_vbox.children():
            # if table is wider than window adjust with to table
            if server.table.isVisible() and server.table.get_real_width() > width:
                width = server.table.get_real_width()

            # if header in server vbox is wider than width adjust the latter
            if server.header.sizeHint().width() > width:
                width = server.header.sizeHint().width()
        return width

    def get_real_height(self):
        """
            calculate summary of all heights of all server tables plus height of toparea
        """
        height = 0
        for vbox in self.servers_vbox.children():
            height += vbox.get_real_height()

        # add size of toparea and 2 times the MARGIN (top and bottom)
        height += self.toparea.sizeHint().height() + 2

        return height

    def set_shown(self):
        """
            might help to avoid flickering on MacOSX, in cooperation with QTimer
        """
        self.is_shown = True

    def store_position_to_conf(self):
        """
            store position of statuswindow/statusbar
        """
        # only useful if statusbar is floating
        if conf.statusbar_floating:
            # minimize window to statusbar only to get real position
            self.hide_window()
            conf.position_x = self.x()
            conf.position_y = self.y()
        if conf.windowed:
            conf.position_x = self.x()
            conf.position_y = self.y()
            conf.position_width = self.width()
            conf.position_height = self.height()

    @Slot(str, str)
    def show_message(self, msg_type, message):
        """
            show message from other thread like MediaPlayer
        """
        title = " ".join((AppInfo.NAME, msg_type))
        if msg_type == 'warning':
            return QMessageBox.warning(statuswindow, title, message)

        elif msg_type == 'information':
            return QMessageBox.information(statuswindow,title, message)

    @Slot()
    def recheck_all(self):
        """
            tell servers to recheck all hosts and services
        """
        self.recheck.emit()

    @Slot()
    def refresh(self):
        """
            tell all enabled servers to refresh their information
        """
        # unfresh event history of servers
        self.clear_event_history.emit()

        for server in get_enabled_servers():
            if conf.debug_mode:
                server.Debug(server=server.name, debug='Refreshing all hosts and services')

            # manipulate server thread counter so get_status loop will refresh when next looking
            # at thread counter
            server.thread_counter = conf.update_interval_seconds

    @Slot(dict)
    def desktop_notification(self, current_status_count):
        """
            show desktop notification - must be called from same thread as DBus intialization
        """
        # compile message from status counts
        message = ''
        for state in ['DOWN', 'UNREACHABLE', 'DISASTER', 'CRITICAL', 'HIGH', 'AVERAGE', 'WARNING', 'INFORMATION',
                      'UNKNOWN']:
            if current_status_count[state] > 0:
                message += '{0} {1} '.format(str(current_status_count[state]), state)

        if not message == '':
            # due to mysterious DBus-Crashes
            # see https://github.com/HenriWahl/Nagstamon/issues/320
            try:
                dbus_connection.show(AppInfo.NAME, message)
            except Exception:
                traceback.print_exc(file=sys.stdout)

    @Slot()
    def raise_window_on_all_desktops(self):
        """
            experimental workaround for floating-statusbar-only-on-one-virtual-desktop-after-a-while bug
            see https://github.com/HenriWahl/Nagstamon/issues/217
        """
        if conf.windowed:
            return
        # X11/Linux needs some special treatment to get the statusbar floating on all virtual desktops
        if OS not in OS_NON_LINUX and not DESKTOP_WAYLAND:
            # get all windows...
            winid = self.winId().__int__()
            self.ewmh.setWmDesktop(winid, 0xffffffff)
            self.ewmh.display.flush()

        # apparently sometime the floating statusbar vanishes in the background
        # lets try here to keep it on top - only if not fullscreen
        if not conf.fullscreen and not conf.windowed and not OS == OS_WINDOWS:
            self.setWindowFlags(WINDOW_FLAGS)

        # again and again try to keep that statuswindow on top!
        if OS == OS_WINDOWS and \
                not conf.fullscreen and \
                not conf.windowed and \
                APP.activePopupWidget() == None:
            try:
                self.raise_()
            except Exception as error:
                # apparently a race condition could occur on set_mode() - grab it here and continue
                print(error)

    def kill(self):
        """
        Try to remove every piece of statuswindow to avoid artefacts when changing display mode
        :return:
        """
        self.label_all_ok.deleteLater()
        self.toparea.deleteLater()
        self.statusbar.deleteLater()
        self.servers_scrollarea.deleteLater()
        self.servers_scrollarea_widget.deleteLater()
        return self.deleteLater()

    @Slot()
    def finish_worker_thread(self):
        """
            attempt to shutdown thread cleanly
        """
        # stop debugging
        self.worker.debug_loop_looping = False
        # tell thread to quit
        self.worker_thread.quit()
        # wait until thread is really stopped
        self.worker_thread.wait()

    @Slot()
    def finish_worker_notification_thread(self):
        """
            attempt to shutdown thread cleanly
        """
        # tell thread to quit
        self.worker_notification_thread.quit()
        # wait until thread is really stopped
        self.worker_notification_thread.wait()

    class Worker(QObject):
        """
           run a thread for example for debugging
        """
        # send signal if ready to stop
        finish = Signal()

        def __init__(self):
            QObject.__init__(self)
            # flag to decide if thread has to run or to be stopped
            self.running = True
            # flag if debug_loop is looping
            self.debug_loop_looping = False
            # default debug dile does not exist
            self.debug_file = None

        def open_debug_file(self):
            # open file and truncate
            self.debug_file = open(conf.debug_file, "w")

        def close_debug_file(self):
            # close and reset file
            self.debug_file.close()
            self.debug_file = None

        @Slot()
        def debug_loop(self):
            """
                if debugging is enabled, poll debug_queue list and print/write its contents
            """
            if conf.debug_mode:
                self.debug_loop_looping = True

                # as long thread is supposed to run
                while self.running and self.debug_loop_looping:
                    # only log something if there is something to tell
                    while len(debug_queue) > 0:
                        # always get oldest item of queue list - FIFO
                        debug_line = (debug_queue.pop(0))
                        # output to console
                        print(debug_line)
                        if conf.debug_to_file:
                            # if there is no file handle available get it
                            if self.debug_file is None:
                                self.open_debug_file()
                            # log line per line
                            self.debug_file.write(debug_line + "\n")
                    # wait second until next poll
                    time.sleep(1)

                # unset looping
                self.debug_loop_looping = False
                # close file if any
                if self.debug_file is not None:
                    self.close_debug_file()

    class Worker_Notification(QObject):

        """
           run a thread for doing all notification stuff
        """

        # tell statusbar labels to flash
        start_flash = Signal()
        stop_flash = Signal()

        # tell mediaplayer to load and play sound file
        load_sound = Signal(str)
        play_sound = Signal()

        # tell statuswindow to use desktop notification
        desktop_notification = Signal(dict)

        # flag about current notification state
        is_notifying = False

        # only one enabled server should have the right to send play_sound signal
        notifying_server = ''

        # current worst state worth a notification
        worst_notification_status = 'UP'

        # desktop notification needs to store count of states
        status_count = dict()

        # send signal if ready to stop
        finish = Signal()

        def __init__(self):
            QObject.__init__(self)

        @Slot(str, str, str)
        def start(self, server_name, worst_status_diff, worst_status_current):
            """
                start notification
            """
            if conf.notification:
                # only if not notifying yet or the current state is worse than the prior AND
                # only when the current state is configured to be honking about
                if (STATES.index(worst_status_diff) > STATES.index(self.worst_notification_status) or
                    self.is_notifying is False) and \
                        conf.__dict__['notify_if_{0}'.format(worst_status_diff.lower())] is True:
                    # keep last worst state worth a notification for comparison 3 lines above
                    self.worst_notification_status = worst_status_diff
                    # set flag to avoid innecessary notification
                    self.is_notifying = True
                    if self.notifying_server == '':
                        self.notifying_server = server_name

                    # flashing statusbar
                    if conf.notification_flashing:
                        self.start_flash.emit()

                    # Play default sounds via mediaplayer
                    if conf.notification_sound:
                        sound_file = ''
                        # at the moment there are only sounds for down, critical and warning
                        # only honk if notifications are wanted for this state
                        if worst_status_diff in STATES_SOUND:
                            if conf.notification_default_sound:
                                # default .wav sound files are in resources folder
                                sound_file = '{0}{1}{2}.wav'.format(RESOURCES, os.sep, worst_status_diff.lower())
                            elif conf.notification_custom_sound:
                                sound_file = conf.__dict__[
                                    'notification_custom_sound_{0}'.format(worst_status_diff.lower())]

                            # only one enabled server should access the mediaplayer
                            if self.notifying_server == server_name:
                                # once loaded file will be played by every server, even if it is
                                # not the self.notifying_server that loaded it
                                self.load_sound.emit(sound_file)
                                self.play_sound.emit()

                    # Notification actions
                    if conf.notification_actions:
                        if conf.notification_action_warning is True and worst_status_diff == 'WARNING':
                            self.execute_action(server_name, conf.notification_action_warning_string)
                        if conf.notification_action_critical is True and worst_status_diff == 'CRITICAL':
                            self.execute_action(server_name, conf.notification_action_critical_string)
                        if conf.notification_action_down is True and worst_status_diff == 'DOWN':
                            self.execute_action(server_name, conf.notification_action_down_string)

                # Notification action OK
                if worst_status_current == 'UP' and \
                        conf.notification_actions and conf.notification_action_ok:
                    self.execute_action(server_name, conf.notification_action_ok_string)

                # Custom event notification - valid vor ALL events, thus without status comparison
                if conf.notification_actions is True and conf.notification_custom_action is True:
                    # temporarily used to collect executed events
                    events_list = []
                    events_string = ''

                    # if no single notifications should be used (default) put all events into one string, separated by separator
                    if conf.notification_custom_action_single is False:
                        for server in get_enabled_servers():
                            # list comprehension only considers events which are new, ergo True
                            events_list += [k for k, v in
                                            server.events_notification.items() if v is True]

                        # create string for no-single-event-notification of events separated by separator
                        events_string = conf.notification_custom_action_separator.join(events_list)

                        # clear already notified events setting them to False
                        for server in get_enabled_servers():
                            for event in [k for k, v in
                                          server.events_notification.items() if v is True]:
                                server.events_notification[event] = False
                    else:
                        for server in get_enabled_servers():
                            for event in [k for k, v in server.events_notification.items() if v is True]:
                                custom_action_string = conf.notification_custom_action_string.replace('$EVENT$',
                                                                                                      '$EVENTS$')
                                custom_action_string = custom_action_string.replace('$EVENTS$', event)
                                # execute action
                                self.execute_action(server_name, custom_action_string)
                                # clear already notified events setting them to False
                                server.events_notification[event] = False

                    # if events got filled display them now
                    if events_string != '':
                        # in case a single action per event has to be executed
                        custom_action_string = conf.notification_custom_action_string.replace('$EVENT$', '$EVENTS$')
                        # insert real event(s)
                        custom_action_string = custom_action_string.replace('$EVENTS$', events_string)
                        # execute action
                        self.execute_action(server_name, custom_action_string)
                else:
                    # set all events to False to ignore them in the future
                    for event in servers[server_name].events_notification:
                        servers[server_name].events_notification[event] = False

                # repeated sound
                # only let one enabled server play sound to avoid a larger cacophony
                if self.is_notifying and \
                        conf.notification_sound_repeat and \
                        self.notifying_server == server_name:
                    self.play_sound.emit()

                # desktop notification
                if conf.notification_desktop:
                    # get status count from servers
                    current_status_count = get_status_count()
                    if current_status_count != self.status_count:
                        self.desktop_notification.emit(current_status_count)
                    # store status count for next comparison
                    self.status_count = current_status_count
                    del (current_status_count)

        @Slot()
        def stop(self):
            """
                stop notification if there is no need anymore
            """
            if self.is_notifying:
                self.worst_notification_status = 'UP'
                self.is_notifying = False

                # no more flashing statusbar and systray
                self.stop_flash.emit()

                # reset notifying server, waiting for next notification
                self.notifying_server = ''

        def execute_action(self, server_name, custom_action_string):
            """
                execute custom action
            """
            if conf.debug_mode:
                servers[server_name].Debug(debug='NOTIFICATION: ' + custom_action_string)
            subprocess.Popen(custom_action_string, shell=True)

        def get_worst_notification_status(self):
            """
                hand over the current worst status notification
            """
            return self.worst_notification_status


class NagstamonLogo(QSvgWidget, DraggableWidget):
    """
        SVG based logo, used for statusbar and toparea logos
    """
    # yell if statusbar is moved
    window_moved = Signal()

    # needed for popup after hover
    mouse_entered = Signal()

    # needed for popup after click
    mouse_pressed = Signal()
    mouse_released = Signal()

    def __init__(self, file, width=None, height=None, parent=None):
        QSvgWidget.__init__(self, parent=parent)
        # either filepath or QByteArray for toparea logo
        self.load(file)
        self.setSizePolicy(QSizePolicy.Policy.Fixed, QSizePolicy.Policy.Fixed)
        # size needed for small Nagstamon logo in statusbar
        if width is not None and height is not None:
            self.setMinimumSize(width, height)
            self.setMaximumSize(width, height)

    def adjust_size(self, height=None, width=None):
        if width is not None and height is not None:
            self.setMinimumSize(width, height)
            self.setMaximumSize(width, height)


class StatusBar(QWidget):
    """
        status bar for short display of problems
    """

    # send signal to statuswindow
    resize = Signal()

    # needed to maintain flashing labels
    labels_invert = Signal()
    labels_reset = Signal()

    def __init__(self, parent=None):
        QWidget.__init__(self, parent=parent)

        self.setSizePolicy(QSizePolicy.Policy.Fixed, QSizePolicy.Policy.Fixed)

        self.hbox = HBoxLayout(spacing=0, parent=parent)
        self.setLayout(self.hbox)

        # define labels first to get their size for svg logo dimensions
        self.color_labels = OrderedDict()
        self.color_labels['OK'] = StatusBarLabel('OK', parent=parent)

        for state in COLORS:
            self.color_labels[state] = StatusBarLabel(state, parent=parent)
            self.labels_invert.connect(self.color_labels[state].invert)
            self.labels_reset.connect(self.color_labels[state].reset)

        # label for error message(s)
        self.label_message = StatusBarLabel('error', parent=parent)
        self.labels_invert.connect(self.label_message.invert)
        self.labels_reset.connect(self.label_message.reset)

        # derive logo dimensions from status label
        self.logo = NagstamonLogo('{0}{1}nagstamon_logo_bar.svg'.format(RESOURCES, os.sep),
                                  self.color_labels['OK'].fontMetrics().height(),
                                  self.color_labels['OK'].fontMetrics().height(),
                                  parent=parent)

        # add logo
        self.hbox.addWidget(self.logo)

        # label for error messages
        self.hbox.addWidget(self.label_message)
        self.label_message.hide()

        # add state labels
        self.hbox.addWidget(self.color_labels['OK'])
        for state in COLORS:
            self.hbox.addWidget(self.color_labels[state])

        # when there are new settings/colors refresh labels
        dialogs.settings.changed.connect(self.reset)

        # when new setings are applied adjust font size
        dialogs.settings.changed.connect(self.adjust_size)

        # timer for singleshots for flashing
        self.timer = QTimer()

        self.adjust_size()

    @Slot()
    def summarize_states(self):
        """
            display summaries of states in statusbar
        """
        # initial zeros
        for label in self.color_labels.values():
            label.number = 0

        # only count numbers of enabled monitor servers
        for server in (filter(lambda s: s.enabled, servers.values())):
            for state in COLORS:
                self.color_labels[state].number += server.__dict__[state.lower()]

        # summarize all numbers - if all_numbers keeps 0 everything seems to be OK
        all_numbers = 0

        # repaint colored labels or hide them if necessary
        for label in self.color_labels.values():
            if label.number == 0:
                label.hide()
            else:
                label.setText(' '.join((str(label.number),
                                        COLOR_STATE_NAMES[label.state][conf.long_display])))
                label.show()
                label.adjustSize()
                all_numbers += label.number

        if all_numbers == 0 and not get_errors() and not self.label_message.isVisible():
            self.color_labels['OK'].show()
            self.color_labels['OK'].adjustSize()
        else:
            self.color_labels['OK'].hide()

        # fix size after refresh - better done here to avoid ugly artefacts
        hint = self.sizeHint()
        self.setMaximumSize(hint)
        self.setMinimumSize(hint)
        del hint
        # tell statuswindow its size might be adjusted
        self.resize.emit()

    @Slot()
    def flash(self):
        """
            send color inversion signal to labels
        """
        # only if currently a notification is necessary
        if statuswindow.worker_notification.is_notifying:
            self.labels_invert.emit()
            # fire up  a singleshot to reset color soon
            self.timer.singleShot(500, self.reset)

    @Slot()
    def reset(self):
        """
            tell labels to set original colors
        """
        self.labels_reset.emit()
        # only if currently a notification is necessary
        if statuswindow.worker_notification.is_notifying:
            # even later call itself to invert colors as flash
            self.timer.singleShot(500, self.flash)

    @Slot()
    def adjust_size(self):
        """
            apply new size of widgets, especially Nagstamon logo
            run through all labels to the the max height in case not all labels
            are shown at the same time - which is very likely the case
        """
        # take height for logo
        #height = 0

        # run through labels to set font and get height for logo
        for label in self.color_labels.values():
            label.setFont(FONT)
        #    if label.fontMetrics().height() > height:
        #        height = label.fontMetrics().height()

        self.label_message.setFont(FONT)
        height = self.label_message.sizeHint().height()

        # adjust logo size to fit to label size - due to being a square height and width are the same
        self.logo.adjust_size(height, height)

        # avoid flickering/artefact by updating immediately
        self.summarize_states()

    @Slot(str)
    def set_error(self, message):
        """
            display error message if any error exists
        """
        self.label_message.setText(message)
        self.label_message.show()

    @Slot()
    def reset_error(self):
        """
            delete error message if there is no error
        """
        if not get_errors():
            self.label_message.setText('')
            self.label_message.hide()


class StatusBarLabel(DraggableLabel):
    """
        one piece of the status bar labels for one state
    """

    # yell if statusbar is moved
    window_moved = Signal()

    # needed for popup after hover
    mouse_entered = Signal()

    # needed for popup after click
    mouse_pressed = Signal()
    mouse_released = Signal()

    def __init__(self, state, parent=None):
        DraggableLabel.__init__(self, parent=parent)
        self.setStyleSheet('''padding-left: 1px;
                              padding-right: 1px;
                              color: %s; background-color: %s;'''
                           % (conf.__dict__['color_%s_text' % (state.lower())],
                              conf.__dict__['color_%s_background' % (state.lower())]))
        # just let labels grow as much as they need
        self.setSizePolicy(QSizePolicy.Policy.Maximum, QSizePolicy.Policy.Maximum)

        # hidden per default
        self.hide()

        # default text - only useful in case of OK Label
        self.setText(state)

        # number of hosts/services of this state
        self.number = 0

        # store state of label to access long state names in .summarize_states()
        self.state = state

    @Slot()
    def invert(self):
        self.setStyleSheet('''padding-left: 1px;
                              padding-right: 1px;
                              color: %s; background-color: %s;'''
                           % (conf.__dict__['color_%s_background' % (self.state.lower())],
                              conf.__dict__['color_%s_text' % (self.state.lower())]))

    @Slot()
    def reset(self):
        self.setStyleSheet('''padding-left: 1px;
                              padding-right: 1px;
                              color: %s; background-color: %s;'''
                           % (conf.__dict__['color_%s_text' % (self.state.lower())],
                              conf.__dict__['color_%s_background' % (self.state.lower())]))


class TopArea(QWidget):
    """
        Top area of status window
    """

    mouse_entered = Signal()

    def __init__(self, parent=None):
        QWidget.__init__(self)
        self.hbox = HBoxLayout(spacing=SPACE, parent=self)  # top HBox containing buttons
        self.hbox.setSizeConstraint(QHBoxLayout.SizeConstraint.SetMinimumSize)

        self.icons = dict()
        self.create_icons()

        # top button box
        self.logo = NagstamonLogo(self.icons['nagstamon_logo_toparea'], width=150, height=42, parent=self)
        self.label_version = DraggableLabel(text=AppInfo.VERSION, parent=self)
        self.label_empty_space = DraggableLabel(text='', parent=self)
        self.label_empty_space.setSizePolicy(QSizePolicy.Policy.Expanding, QSizePolicy.Policy.Ignored)
        self.combobox_servers = ComboBox_Servers(parent=self)
        self.button_filters = Button("Filters", parent=self)
        self.button_recheck_all = Button("Recheck all", parent=self)
        self.button_refresh = Button("Refresh", parent=self)
        self.button_settings = Button("Settings", parent=self)

        # fill default order fields combobox with server names
        self.combobox_servers.fill()

        # hambuger menu
        self.button_hamburger_menu = PushButton_Hamburger()
        self.button_hamburger_menu.setIcon(self.icons['menu'])
        self.hamburger_menu = MenuAtCursor()
        action_exit = QAction("Exit", self)
        action_exit.triggered.connect(exit)
        self.hamburger_menu.addAction(action_exit)
        self.button_hamburger_menu.setMenu(self.hamburger_menu)

        # X
        self.button_close = Button()
        self.button_close.setIcon(self.icons['close'])
        self.button_close.setStyleSheet(CSS_CLOSE_BUTTON)

        self.hbox.addWidget(self.logo)
        self.hbox.addWidget(self.label_version)
        self.hbox.addWidget(self.label_empty_space)
        self.hbox.addWidget(self.combobox_servers)
        self.hbox.addWidget(self.button_filters)
        self.hbox.addWidget(self.button_recheck_all)
        self.hbox.addWidget(self.button_refresh)
        self.hbox.addWidget(self.button_settings)
        self.hbox.addWidget(self.button_hamburger_menu)
        self.hbox.addWidget(self.button_close)

        self.setLayout(self.hbox)

    def enterEvent(self, event):
        # unlock statuswindow if pointer touches statusbar
        self.mouse_entered.emit()

    @Slot()
    def create_icons(self):
        """
            create icons from template, applying colors
        """

        # get rgb values of current foreground color to be used for SVG icons (menu)
        r, g, b, a = APP.palette().color(QPalette.ColorRole.Text).getRgb()

        for icon in 'nagstamon_logo_toparea', 'close', 'menu':
            # get template from file
            svg_template_file = open('{0}{1}{2}_template.svg'.format(RESOURCES, os.sep, icon))
            svg_template_xml = svg_template_file.readlines()

            # current SVG XML for state icon, derived from svg_template_cml
            svg_icon_xml = list()

            # replace dummy text and background colors with configured ones
            for line in svg_template_xml:
                line = line.replace('fill:#ff00ff', 'fill:#{0:x}{1:x}{2:x}'.format(r, g, b))
                svg_icon_xml.append(line)

            # create XML stream of SVG
            svg_xml_stream = QXmlStreamReader(''.join(svg_icon_xml))

            # create renderer for SVG and put SVG XML into renderer
            svg_renderer = QSvgRenderer(svg_xml_stream)
            # pixmap to be painted on - arbitrarily choosen 128x128 px
            svg_pixmap = QPixmap(128, 128)
            # fill transparent backgound
            svg_pixmap.fill(Qt.GlobalColor.transparent)
            # initiate painter which paints onto paintdevice pixmap
            svg_painter = QPainter(svg_pixmap)
            # render svg to pixmap
            svg_renderer.render(svg_painter)
            # close painting
            svg_painter.end()

            # two ways...
            if icon == 'nagstamon_logo_toparea':
                # first get a base64 version of the SVG
                svg_base64 = base64.b64encode(bytes(''.join(svg_icon_xml), 'utf8'))
                # create a QByteArray for NagstamonLogo aka QSvgWidget
                svg_bytes = QByteArray.fromBase64(svg_base64)
                self.icons[icon] = svg_bytes
            else:
                # put pixmap into icon
                self.icons[icon] = QIcon(svg_pixmap)


class ServerStatusLabel(ClosingLabel):
    """
        label for ServerVBox to show server connection state
        extra class to apply simple slots for changing text or color
    """

    # storage for label text if it needs to be restored
    text_old = ''

    def __init__(self, parent=None):
        QLabel.__init__(self, parent=parent)

    @Slot(str, str)
    def change(self, text, style=''):
        # store old text and stylesheet in case it needs to be reused
        self.text_old = self.text()
        self.stylesheet_old = self.styleSheet()

        # set stylesheet depending on submitted style
        if style in COLOR_STATUS_LABEL:
            if OS == OS_MACOS:
                self.setStyleSheet('''background: {0};
                                      border-radius: 3px;
                                      '''.format(COLOR_STATUS_LABEL[style]))
            else:
                self.setStyleSheet('''background: {0};
                                      margin-top: 8px;
                                      padding-top: 3px;
                                      margin-bottom: 8px;
                                      padding-bottom: 3px;
                                      border-radius: 4px;
                                      '''.format(COLOR_STATUS_LABEL[style]))
        elif style == '':
            self.setStyleSheet('')

        # in case of unknown errors try to avoid freaking out status window with too
        # big status label
        if style != 'unknown':
            # set new text with some space
            self.setText(' {0} '.format(text))
            self.setToolTip('')
        else:
            # set new text to first word of text, delegate full text to tooltip
            self.setText(text.split(' ')[0])
            self.setToolTip(text)

    @Slot()
    def reset(self):
        self.setStyleSheet(self.stylesheet_old)
        self.setText('')

    @Slot()
    def restore(self):
        # restore text, used by recheck_all of tablewidget worker
        self.setStyleSheet(self.stylesheet_old)
        self.setText(self.text_old)


class ServerVBox(QVBoxLayout):
    """
        one VBox per server containing buttons and hosts/services listview
    """
    # used to update status label text like 'Connected-'
    change_label_status = Signal(str, str)

    # signal to submit server to authentication dialog
    authenticate = Signal(str)

    button_fix_tls_error_show = Signal()
    button_fix_tls_error_hide = Signal()

    def __init__(self, server, parent=None):
        QVBoxLayout.__init__(self, parent)

        # no space around
        self.setSpacing(0)
        self.setContentsMargins(0, 0, 0, 0)

        # server the vbox belongs to
        self.server = server

        # header containing monitor name, buttons and status
        self.header = HBoxLayout(spacing=SPACE, parent=parent)
        self.addLayout(self.header)
        # top and bottom should be kept by padding
        self.header.setContentsMargins(0, 0, SPACE, 0)

        # self.label = QLabel(parent=parent)
        self.label = ClosingLabel(parent=parent)
        self.update_label()
        self.button_monitor = PushButton_BrowserURL(text='Monitor', parent=parent, server=self.server,
                                                    url_type='monitor')
        self.button_hosts = PushButton_BrowserURL(text='Hosts', parent=parent, server=self.server, url_type='hosts')
        self.button_services = PushButton_BrowserURL(text='Services', parent=parent, server=self.server,
                                                     url_type='services')
        self.button_history = PushButton_BrowserURL(text='History', parent=parent, server=self.server,
                                                    url_type='history')
        self.button_edit = Button('Edit', parent=parent)

        # .setAttribute(Qt.WidgetAttribute.WA_LayoutUsesWidgetRect)

        # use label instead of spacer to be clickable
        self.label_stretcher = ClosingLabel('', parent=parent)
        self.label_stretcher.setSizePolicy(QSizePolicy.Policy.MinimumExpanding, QSizePolicy.Policy.Expanding)

        self.label_status = ServerStatusLabel(parent=parent)
        self.label_status.setSizePolicy(QSizePolicy.Policy.Fixed, QSizePolicy.Policy.Fixed)

        self.button_authenticate = QPushButton('Authenticate', parent=parent)

        self.button_fix_tls_error = QPushButton('Fix error', parent=parent)

        # avoid useless spaces in macOS when server has nothing to show
        # see https://bugreports.qt.io/browse/QTBUG-2699
        self.button_monitor.setAttribute(Qt.WidgetAttribute.WA_LayoutUsesWidgetRect)
        self.button_history.setAttribute(Qt.WidgetAttribute.WA_LayoutUsesWidgetRect)
        self.button_services.setAttribute(Qt.WidgetAttribute.WA_LayoutUsesWidgetRect)
        self.button_hosts.setAttribute(Qt.WidgetAttribute.WA_LayoutUsesWidgetRect)
        self.button_edit.setAttribute(Qt.WidgetAttribute.WA_LayoutUsesWidgetRect)
        self.button_authenticate.setAttribute(Qt.WidgetAttribute.WA_LayoutUsesWidgetRect)
        self.button_fix_tls_error.setAttribute(Qt.WidgetAttribute.WA_LayoutUsesWidgetRect)

        self.button_monitor.clicked.connect(self.button_monitor.open_url)
        self.button_hosts.clicked.connect(self.button_hosts.open_url)
        self.button_services.clicked.connect(self.button_services.open_url)
        self.button_history.clicked.connect(self.button_history.open_url)
        self.button_edit.clicked.connect(self.edit_server)

        self.header.addWidget(self.label)
        self.header.addWidget(self.button_monitor)
        self.header.addWidget(self.button_hosts)
        self.header.addWidget(self.button_services)
        self.header.addWidget(self.button_history)
        self.header.addWidget(self.button_edit)

        self.header.addWidget(self.label_stretcher)

        self.header.addWidget(self.label_status)
        self.header.addWidget(self.button_authenticate)
        self.header.addWidget(self.button_fix_tls_error)

        # attempt to get header strings
        try:
            # when stored as simple lowercase keys
            sort_column = HEADERS_KEYS_COLUMNS[conf.default_sort_field]
        except Exception:
            # when as legacy stored as presentation string
            sort_column = HEADERS_HEADERS_COLUMNS[conf.default_sort_field]

        # convert sort order to number as used in Qt.SortOrder
        sort_order = SORT_ORDER[conf.default_sort_order.lower()]

        self.table = TreeView(len(HEADERS) + 1, 0, sort_column, sort_order, self.server, parent=parent)

        # delete vbox if thread quits
        self.table.worker_thread.finished.connect(self.delete)

        # connect worker to status label to reflect connectivity
        self.table.worker.change_label_status.connect(self.label_status.change)
        self.table.worker.restore_label_status.connect(self.label_status.restore)

        # care about authentications
        self.button_authenticate.clicked.connect(self.authenticate_server)
        self.authenticate.connect(dialogs.authentication.show_auth_dialog)
        dialogs.authentication.update.connect(self.update_label)

        # start ignoring TLS trouble when button clicked
        self.button_fix_tls_error.clicked.connect(self.fix_tls_error)

        self.addWidget(self.table, 1)

        # as default do not show anything
        self.show_only_header()

    def get_real_height(self):
        """
            return summarized real height of hbox items and table
        """
        height = self.table.get_real_height()
        if self.label.isVisible() and self.button_monitor.isVisible():
            # compare item heights, decide to take the largest and add 2 time the MARGIN (top and bottom)
            if self.label.sizeHint().height() > self.button_monitor.sizeHint().height():
                height += self.label.sizeHint().height() + 2
            else:
                height += self.button_monitor.sizeHint().height() + 2
        return height

    @Slot()
    def show_all(self):
        """
            show all items in server vbox
        """
        self.button_authenticate.hide()
        self.button_edit.show()
        self.button_fix_tls_error.hide()
        self.button_history.show()
        self.button_hosts.show()
        self.button_monitor.show()
        self.button_services.show()
        self.label.show()
        self.label_status.show()
        self.label_stretcher.show()
        # special table treatment
        self.table.show()
        #self.table.is_shown = True

    @Slot()
    def show_only_header(self):
        """
            show all items in server vbox except the table - not needed if empty or major connection problem
        """
        self.button_authenticate.hide()
        self.button_edit.show()
        self.button_history.show()
        self.button_hosts.show()
        self.button_fix_tls_error.hide()
        self.button_monitor.show()
        self.button_services.show()
        self.label.show()
        self.label_status.show()
        self.label_stretcher.show()
        # special table treatment
        self.table.hide()
        #self.table.is_shown = False

    @Slot()
    def hide_all(self):
        """
            hide all items in server vbox
        """
        self.button_authenticate.hide()
        self.button_edit.hide()
        self.button_fix_tls_error.hide()
        self.button_history.hide()
        self.button_hosts.hide()
        self.button_monitor.hide()
        self.button_services.hide()
        self.label.hide()
        self.label_status.hide()
        self.label_stretcher.hide()
        # special table treatment
        self.table.hide()
        #self.table.is_shown = False

    @Slot()
    def delete(self):
        """
            delete VBox and its children
        """
        for widget in (self.label,
                       self.button_monitor,
                       self.button_hosts,
                       self.button_services,
                       self.button_history,
                       self.button_edit,
                       self.label_status,
                       self.label_stretcher,
                       self.button_authenticate,
                       self.button_fix_tls_error):
            widget.hide()
            widget.deleteLater()
        self.removeItem(self.header)
        self.header.deleteLater()
        self.table.hide()
        self.table.deleteLater()
        self.deleteLater()

    def edit_server(self):
        """
            call dialogs.server.edit() with server name
        """
        if not conf.fullscreen and not conf.windowed:
            statuswindow.hide_window()
        dialogs.server.edit(server_name=self.server.name)

    def authenticate_server(self):
        """
            send signal to open authentication dialog with self.server.name
        """
        self.authenticate.emit(self.server.name)

    @Slot()
    def update_label(self):
        self.label.setText('<big><b>&nbsp;{0}@{1}</b></big>'.format(self.server.username, self.server.name))
        # let label padding keep top and bottom space - apparently not necessary on OSX
        if OS != OS_MACOS:
            self.label.setStyleSheet('''padding-top: {0}px;
                                        padding-bottom: {0}px;'''.format(SPACE))

    @Slot()
    def fix_tls_error(self):
        """
            call dialogs.server.edit() with server name and showing extra options
        """
        if not conf.fullscreen and not conf.windowed:
            statuswindow.hide_window()
        dialogs.server.edit(server_name=self.server.name, show_options=True)


class Model(QAbstractTableModel):
    """
        Model for storing status data to be presented in Treeview-table
    """

    model_data_array_filled = Signal()

    # list of lists for storage of status data
    data_array = list()

    # cache row and column count
    row_count = 0
    column_count = len(HEADERS_HEADERS)

    # tell treeview if flags columns should be hidden or not
    hosts_flags_column_needed = Signal(bool)
    services_flags_column_needed = Signal(bool)

    def __init__(self, server, parent=None):
        QAbstractTableModel.__init__(self, parent=parent)
        self.server = server

    def rowCount(self, parent):
        """
            overridden method to get number of rows
        """
        return self.row_count

    def columnCount(self, parent):
        """
            overridden method to get number of columns
        """
        return self.column_count

    def headerData(self, column, orientation, role):
        """
            overridden method to get headers of columns
        """
        if role == Qt.ItemDataRole.DisplayRole:
            return HEADERS_HEADERS[column]

    @Slot(list, dict)
    # @Slot(list)
    def fill_data_array(self, data_array, info):
        """
            fill data_array for model
        """
        # tell treeview that model is about to change - necessary because
        # otherwise new number of rows would not be applied
        self.beginResetModel()

        # first empty the data storage
        del self.data_array[:]

        # use delivered data array
        self.data_array = data_array

        # cache row_count
        self.row_count = len(self.data_array)

        # tell treeview if flags columns are needed
        self.hosts_flags_column_needed.emit(info['hosts_flags_column_needed'])
        self.services_flags_column_needed.emit(info['services_flags_column_needed'])

        # new model applied
        self.endResetModel()

        self.model_data_array_filled.emit()

    def data(self, index, role):
        """
            overridden method for data delivery for treeview
        """
        if role == Qt.ItemDataRole.DisplayRole:
            return self.data_array[index.row()][index.column()]

        elif role == Qt.ItemDataRole.ForegroundRole:
            return self.data_array[index.row()][10]

        elif role == Qt.ItemDataRole.BackgroundRole:
            return self.data_array[index.row()][11]

        elif role == Qt.ItemDataRole.FontRole:
            if index.column() == 1:
                return ICONS_FONT
            elif index.column() == 3:
                return ICONS_FONT
            else:
                return QVariant
        # provide icons via Qt.UserRole
        elif role == Qt.ItemDataRole.UserRole:
            # depending on host or service column return host or service icon list
            return self.data_array[index.row()][7 + index.column()]

        elif role == Qt.ItemDataRole.ToolTipRole:
            # only if tooltips are wanted show them, combining host + service + status_info
            if conf.show_tooltips:
                return '''<div style=white-space:pre;margin:3px;><b>{0}: {1}</b></div>
                             {2}'''.format(self.data_array[index.row()][0],
                                           self.data_array[index.row()][2],
                                           self.data_array[index.row()][8])
            else:
                return QVariant


class TreeView(QTreeView):
    """
        attempt to get a less resource-hungry table/tree
    """

    # tell global window that it should be resized
    ready_to_resize = Signal()

    # sent by refresh() for statusbar
    refreshed = Signal()

    # tell worker to get status after a recheck has been solicited
    recheck = Signal(dict)

    # tell notification that status of server has changed
    status_changed = Signal(str, str, str)

    # action to be executed by worker
    # 2 values: action and host/service info
    request_action = Signal(dict, dict)

    # tell worker it should sort columns after someone pressed the column header
    sort_data_array_for_columns = Signal(int, int, bool)

    def __init__(self, columncount, rowcount, sort_column, sort_order, server, parent=None):
        QTreeView.__init__(self, parent=parent)

        self.sort_column = sort_column
        self.sort_order = sort_order
        self.server = server

        # no handling of selection by treeview
        self.setSelectionBehavior(QAbstractItemView.SelectionBehavior.SelectRows)
        self.setSelectionMode(QAbstractItemView.SelectionMode.ExtendedSelection)

        # disable space at the left side
        self.setRootIsDecorated(False)
        self.setIndentation(0)

        self.setUniformRowHeights(True)

        # no scrollbars at tables because they will be scrollable by the global vertical scrollbar
        self.setHorizontalScrollBarPolicy(Qt.ScrollBarPolicy.ScrollBarAlwaysOff)
        self.setVerticalScrollBarPolicy(Qt.ScrollBarPolicy.ScrollBarAlwaysOff)
        self.setAutoScroll(False)
        self.setSortingEnabled(True)

        self.sortByColumn(0, Qt.SortOrder.AscendingOrder)

        self.setSizePolicy(QSizePolicy.Policy.Ignored, QSizePolicy.Policy.Expanding)

        self.header().setSectionResizeMode(QHeaderView.ResizeMode.ResizeToContents)
        self.header().setSortIndicatorShown(True)
        self.header().setStretchLastSection(True)

        self.header().setSortIndicator(sort_column, SORT_ORDER[self.sort_order])

        # small method needed to tell worker which column and sort order to use
        self.header().sortIndicatorChanged.connect(self.sort_columns)

        # set overall margin and hover colors - to be refined
        self.setStyleSheet('''QTreeView::item {margin: 5px;}
                              QTreeView::item:hover {margin: 0px;
                                                     color: white;
                                                     background-color: dimgrey;}
                           ''')

        # set application font
        self.set_font()
        # change font if it has been changed by settings
        dialogs.settings.changed.connect(self.set_font)

        # action context menu
        self.action_menu = MenuAtCursor(parent=self)
        # signalmapper for getting triggered actions
        self.signalmapper_action_menu = QSignalMapper()
        # connect menu to responder
        self.signalmapper_action_menu.mappedString[str].connect(self.action_menu_custom_response)

        # clipboard actions
        self.clipboard_menu = QMenu('Copy to clipboard', self)

        self.clipboard_action_host = QAction('Host', self)
        self.clipboard_action_host.triggered.connect(self.action_clipboard_action_host)
        self.clipboard_menu.addAction(self.clipboard_action_host)

        self.clipboard_action_service = QAction('Service', self)
        self.clipboard_action_service.triggered.connect(self.action_clipboard_action_service)
        self.clipboard_menu.addAction(self.clipboard_action_service)

        self.clipboard_action_statusinformation = QAction('Status information', self)
        self.clipboard_action_statusinformation.triggered.connect(self.action_clipboard_action_statusinformation)
        self.clipboard_menu.addAction(self.clipboard_action_statusinformation)

        self.clipboard_action_all = QAction('All information', self)
        self.clipboard_action_all.triggered.connect(self.action_clipboard_action_all)
        self.clipboard_menu.addAction(self.clipboard_action_all)

        self.setModel(Model(server=self.server, parent=self))
        self.model().model_data_array_filled.connect(self.adjust_table)
        self.model().hosts_flags_column_needed.connect(self.show_hosts_flags_column)
        self.model().services_flags_column_needed.connect(self.show_services_flags_column)

        # a thread + worker is necessary to get new monitor server data in the background and
        # to refresh the table cell by cell after new data is available
        self.worker_thread = QThread(parent=self)
        self.worker = self.Worker(server=server, sort_column=self.sort_column, sort_order=self.sort_order)
        self.worker.moveToThread(self.worker_thread)

        # if worker got new status data from monitor server get_status
        # the treeview model has to be updated
        self.worker.worker_data_array_filled.connect(self.model().fill_data_array)

        # fill array again if data has been sorted after a header column click
        self.worker.data_array_sorted.connect(self.model().fill_data_array)

        # tell worker to sort data_array depending on sort_column and sort_order
        self.sort_data_array_for_columns.connect(self.worker.sort_data_array)

        # if worker got new status data from monitor server get_status the table should be refreshed
        self.worker.new_status.connect(self.refresh)

        # quit thread if worker has finished
        self.worker.finish.connect(self.finish_worker_thread)

        # get status if started
        self.worker_thread.started.connect(self.worker.get_status)
        # start with priority 0 = lowest
        self.worker_thread.start()

        # connect signal for acknowledge
        dialogs.acknowledge.acknowledge.connect(self.worker.acknowledge)

        # connect signal to get start end time for downtime from worker
        dialogs.downtime.get_start_end.connect(self.worker.get_start_end)
        self.worker.set_start_end.connect(dialogs.downtime.set_start_end)

        # connect signal for downtime
        dialogs.downtime.downtime.connect(self.worker.downtime)

        # connect signal for submit check result
        dialogs.submit.submit.connect(self.worker.submit)

        # connect signal for recheck action
        self.recheck.connect(self.worker.recheck)

        # execute action by worker
        self.request_action.connect(self.worker.execute_action)

        ## display mode - all or only header to display error
        #self.is_shown = False

    @Slot()
    def set_font(self):
        """
            change font if it has been changed by settings
        """
        self.setFont(FONT)

    @Slot(bool)
    def show_hosts_flags_column(self, value):
        """
            show hosts flags column if needed
            'value' is True if there is a need so it has to be converted
        """
        self.setColumnHidden(1, not value)

    @Slot(bool)
    def show_services_flags_column(self, value):
        """
            show service flags column if needed
            'value' is True if there is a need so it has to be converted
        """
        self.setColumnHidden(3, not value)

    def get_real_height(self):
        """
            calculate real table height as there is no method included
        """
        height = 0

        mddl = self.model()
        
        rwcnt = mddl.rowCount(self)

        # only count if there is anything to display - there is no use of the headers only
        if self.model().rowCount(self) > 0:
            # height summary starts with headers' height
            # apparently height works better/without scrollbar if some pixels are added
            height = self.header().sizeHint().height() + 2

            # maybe simply take nagitems_filtered_count?
            height += self.indexRowSizeHint(self.model().index(0, 0)) * self.model().rowCount(self)

        return height

    def get_real_width(self):
        width = 0
        # avoid the last dummy column to be counted
        for column in range(len(HEADERS) - 1):
            width += self.columnWidth(column)
        return (width)

    @Slot()
    def adjust_table(self):
        """
            adjust table dimensions after filling it
        """
        # force table to its maximal height, calculated by .get_real_height()
        self.setMinimumHeight(self.get_real_height())
        self.setMaximumHeight(self.get_real_height())
        self.setSizePolicy(QSizePolicy.Policy.Ignored, QSizePolicy.Policy.Maximum)
        # after setting table whole window can be repainted
        self.ready_to_resize.emit()

    def count_selected_rows(self):
        """
        find out if rows are selected and return their number
        """
        rows = []
        for index in self.selectedIndexes():
            if index.row() not in rows:
                rows.append(index.row())
        return len(rows)

    def mouseReleaseEvent(self, event):
        """
            forward clicked cell info from event
        """
        # special treatment if window should be closed when left-clicking somewhere
        # it is important to check if CTRL or SHIFT key is presses while clicking to select lines
        modifiers = event.modifiers()
        if conf.close_details_clicking_somewhere:
            if event.button() == Qt.MouseButton.LeftButton:
                # count selected rows - if more than 1 do not close popwin
                if modifiers or self.count_selected_rows() > 1:
                    super(TreeView, self).mouseReleaseEvent(event)
                else:
                    statuswindow.hide_window()
                return
            elif event.button() == Qt.MouseButton.RightButton:
                self.cell_clicked()
                return
        elif not modifiers or \
                event.button() == Qt.MouseButton.RightButton:
            self.cell_clicked()
            return
        else:
            super(TreeView, self).mouseReleaseEvent(event)

    def wheelEvent(self, event):
        """
            avoid scrollable single treeview in Linux and GNOME3 by simply do nothing when getting a wheel event
        """
        event.ignore()

    def keyPressEvent(self, event):
        """
            Use to handle copy from keyboard
        """
        if event.matches(QKeySequence.StandardKey.Copy):
            self.action_clipboard_action_all()
            return
        super(TreeView, self).keyPressEvent(event)

    @Slot()
    def cell_clicked(self):
        """
            Windows reacts differently to clicks into table cells than Linux and MacOSX
            Therefore the .available flag is necessary
        """
        # empty the menu
        self.action_menu.clear()

        # clear signal mappings
        self.signalmapper_action_menu.removeMappings(self.signalmapper_action_menu)

        # add custom actions
        actions_list = list(conf.actions)
        actions_list.sort(key=str.lower)

        # How many rows do we have
        list_rows = []
        for index in self.selectedIndexes():
            if index.row() not in list_rows:
                list_rows.append(index.row())

        # dummy definition to avoid crash if no actions are enabled - asked for some lines later
        miserable_service = None

        # Add custom actions if all selected rows want them, one per one
        for a in actions_list:
            # shortcut for next lines
            action = conf.actions[a]

            # check if current monitor server type is in action
            # second check for server type is legacy-compatible with older settings
            if action.enabled is True and (action.monitor_type in ['', self.server.TYPE] or
                                           action.monitor_type not in SERVER_TYPES):

                # menu item visibility flag
                item_visible = None

                for lrow in list_rows:
                    # temporary menu item visibility flag to collect all visibility info
                    item_visible_temporary = False
                    # take data from model data_array
                    miserable_host = self.model().data_array[lrow][0]
                    miserable_service = self.model().data_array[lrow][2]

                    # check if clicked line is a service or host
                    # if it is check if the action is targeted on hosts or services
                    if miserable_service:
                        if action.filter_target_service is True:
                            # only check if there is some to check
                            if action.re_host_enabled is True:
                                if is_found_by_re(miserable_host,
                                                  action.re_host_pattern,
                                                  action.re_host_reverse):
                                    item_visible_temporary = True
                            # dito
                            if action.re_service_enabled is True:
                                if is_found_by_re(miserable_service,
                                                  action.re_service_pattern,
                                                  action.re_service_reverse):
                                    item_visible_temporary = True
                            # dito
                            if action.re_status_information_enabled is True:
                                if is_found_by_re(miserable_service,
                                                  action.re_status_information_pattern,
                                                  action.re_status_information_reverse):
                                    item_visible_temporary = True
                            # dito
                            if action.re_duration_enabled is True:
                                if is_found_by_re(miserable_service,
                                                  action.re_duration_pattern,
                                                  action.re_duration_reverse):
                                    item_visible_temporary = True

                            # dito
                            if action.re_attempt_enabled is True:
                                if is_found_by_re(miserable_service,
                                                  action.re_attempt_pattern,
                                                  action.re_attempt_reverse):
                                    item_visible_temporary = True

                            # dito
                            if action.re_groups_enabled is True:
                                if is_found_by_re(miserable_service,
                                                  action.re_groups_pattern,
                                                  action.re_groups_reverse):
                                    item_visible_temporary = True

                            # fallback if no regexp is selected
                            if action.re_host_enabled == action.re_service_enabled == \
                                    action.re_status_information_enabled == action.re_duration_enabled == \
                                    action.re_attempt_enabled == action.re_groups_enabled is False:
                                item_visible_temporary = True

                    else:
                        # hosts should only care about host specific actions, no services
                        if action.filter_target_host is True:
                            if action.re_host_enabled is True:
                                if is_found_by_re(miserable_host,
                                                  action.re_host_pattern,
                                                  action.re_host_reverse):
                                    item_visible_temporary = True
                            else:
                                # a non specific action will be displayed per default
                                item_visible_temporary = True

                    # when item_visible never has been set it shall be false
                    # also if at least one row leads to not-showing the item it will be false
                    if item_visible_temporary and item_visible is None:
                        item_visible = True
                    if not item_visible_temporary:
                        item_visible = False

            else:
                item_visible = False

            # populate context menu with service actions
            if item_visible is True:
                # create action
                action_menuentry = QAction(a, self)
                # add action
                self.action_menu.addAction(action_menuentry)
                # action to signalmapper
                self.signalmapper_action_menu.setMapping(action_menuentry, a)
                action_menuentry.triggered.connect(self.signalmapper_action_menu.map)

            del action, item_visible

        # create and add default actions
        action_edit_actions = QAction('Edit actions...', self)
        action_edit_actions.triggered.connect(self.action_edit_actions)
        self.action_menu.addAction(action_edit_actions)
        # put actions into menu after separator

        self.action_menu.addSeparator()
        if 'Monitor' in self.server.MENU_ACTIONS and len(list_rows) == 1:
            action_monitor = QAction('Monitor', self)
            action_monitor.triggered.connect(self.action_monitor)
            self.action_menu.addAction(action_monitor)

        if 'Recheck' in self.server.MENU_ACTIONS:
            action_recheck = QAction('Recheck', self)
            action_recheck.triggered.connect(self.action_recheck)
            self.action_menu.addAction(action_recheck)

        if 'Acknowledge' in self.server.MENU_ACTIONS:
            action_acknowledge = QAction('Acknowledge', self)
            action_acknowledge.triggered.connect(self.action_acknowledge)
            self.action_menu.addAction(action_acknowledge)

        if 'Downtime' in self.server.MENU_ACTIONS:
            action_downtime = QAction('Downtime', self)
            action_downtime.triggered.connect(self.action_downtime)
            self.action_menu.addAction(action_downtime)

        # special menu entry for Checkmk Multisite for archiving events
        if self.server.type == 'Checkmk Multisite' and len(list_rows) == 1:
            if miserable_service == 'Events':
                action_archive_event = QAction('Archive event', self)
                action_archive_event.triggered.connect(self.action_archive_event)
                self.action_menu.addAction(action_archive_event)

        # not all servers allow to submit fake check results
        if 'Submit check result' in self.server.MENU_ACTIONS and len(list_rows) == 1:
            action_submit = QAction('Submit check result', self)
            action_submit.triggered.connect(self.action_submit)
            self.action_menu.addAction(action_submit)

        # experimental clipboard submenu
        self.action_menu.addMenu(self.clipboard_menu)

        # show menu
        self.action_menu.show_at_cursor()

    @Slot(str)
    def action_menu_custom_response(self, action):
        # How many rows do we have
        list_rows = []
        for index in self.selectedIndexes():
            if index.row() not in list_rows:
                list_rows.append(index.row())

        for lrow in list_rows:
            miserable_host = self.model().data(self.model().createIndex(lrow, 0), Qt.ItemDataRole.DisplayRole)
            miserable_service = self.model().data(self.model().createIndex(lrow, 2), Qt.ItemDataRole.DisplayRole)
            miserable_status_info = self.model().data(self.model().createIndex(lrow, 8), Qt.ItemDataRole.DisplayRole)

            # get data to send to action
            server = self.server.get_name()
            address = self.server.GetHost(miserable_host).result
            monitor = self.server.monitor_url
            monitor_cgi = self.server.monitor_cgi_url
            username = self.server.username
            password = self.server.password
            comment_ack = conf.defaults_acknowledge_comment
            comment_down = conf.defaults_downtime_comment
            comment_submit = conf.defaults_submit_check_result_comment

            # send dict with action info and dict with host/service info
            self.request_action.emit(conf.actions[action].__dict__,
                                     {'server': server,
                                      'host': miserable_host,
                                      'service': miserable_service,
                                      'status-info': miserable_status_info,
                                      'address': address,
                                      'monitor': monitor,
                                      'monitor-cgi': monitor_cgi,
                                      'username': username,
                                      'password': password,
                                      'comment-ack': comment_ack,
                                      'comment-down': comment_down,
                                      'comment-submit': comment_submit
                                      }
                                     )

            # if action wants a closed status window it should be closed now
            if conf.actions[action].close_popwin and not conf.fullscreen and not conf.windowed:
                statuswindow.hide_window()

        # clean up
        del list_rows

    @Slot()
    def action_response_decorator(method):
        """
            decorate repeatedly called stuff
        """

        def decoration_function(self):
            # run decorated method
            method(self)
            # default actions need closed statuswindow to display own dialogs
            if not conf.fullscreen and not conf.windowed and \
                    not method.__name__ == 'action_recheck' and \
                    not method.__name__ == 'action_archive_event':
                statuswindow.hide_window()

        return (decoration_function)

    @action_response_decorator
    def action_edit_actions(self):
        # buttons in toparee
        if not conf.fullscreen and not conf.windowed:
            statuswindow.hide_window()
        # open actions tab (#3) of settings dialog
        dialogs.settings.show(tab=3)

    @action_response_decorator
    def action_monitor(self):
        # only on 1 row
        indexes = self.selectedIndexes()
        if len(indexes) > 0:
            index = indexes[0]
            miserable_host = self.model().data(self.model().createIndex(index.row(), 0), Qt.ItemDataRole.DisplayRole)
            miserable_service = self.model().data(self.model().createIndex(index.row(), 2), Qt.ItemDataRole.DisplayRole)

            # open host/service monitor in browser
            self.server.open_monitor(miserable_host, miserable_service)

    @action_response_decorator
    def action_recheck(self):
        # How many rows we have
        list_rows = []
        for index in self.selectedIndexes():
            if index.row() not in list_rows:
                list_rows.append(index.row())

        for lrow in list_rows:
            miserable_host = self.model().data(self.model().createIndex(lrow, 0), Qt.ItemDataRole.DisplayRole)
            miserable_service = self.model().data(self.model().createIndex(lrow, 2), Qt.ItemDataRole.DisplayRole)

            # send signal to worker recheck slot
            self.recheck.emit({'host': miserable_host,
                               'service': miserable_service})

    @action_response_decorator
    def action_acknowledge(self):
        list_host = []
        list_service = []

        # How many rows we have
        list_rows = []
        for index in self.selectedIndexes():
            if index.row() not in list_rows:
                list_rows.append(index.row())

        for lrow in list_rows:
            list_host.append(self.model().data(self.model().createIndex(lrow, 0), Qt.ItemDataRole.DisplayRole))
            list_service.append(self.model().data(self.model().createIndex(lrow, 2), Qt.ItemDataRole.DisplayRole))

        # running worker method is left to OK button of dialog
        dialogs.acknowledge.initialize(server=self.server,
                                       host=list_host,
                                       service=list_service)
        dialogs.acknowledge.show()

    @action_response_decorator
    def action_downtime(self):
        list_host = []
        list_service = []

        # How many rows we have
        list_rows = []
        for index in self.selectedIndexes():
            if index.row() not in list_rows:
                list_rows.append(index.row())

        for lrow in list_rows:
            list_host.append(self.model().data(self.model().createIndex(lrow, 0), Qt.ItemDataRole.DisplayRole))
            list_service.append(self.model().data(self.model().createIndex(lrow, 2), Qt.ItemDataRole.DisplayRole))

        # running worker method is left to OK button of dialog
        dialogs.downtime.initialize(server=self.server,
                                    host=list_host,
                                    service=list_service)
        dialogs.downtime.show()

    @action_response_decorator
    def action_archive_event(self):
        """
            archive events in Checkmk Multisite Event Console
        """

        # fill action and info dict for thread-safe action request
        action = {
            'string': '$MONITOR$/view.py?_transid=$TRANSID$&_do_actions=yes&_do_confirm=Yes!&output_format=python&view_name=ec_events_of_monhost&host=$HOST$&_mkeventd_comment=archived&_mkeventd_acknowledge=on&_mkeventd_state=2&_delete_event=Archive Event&event_first_from=&event_first_until=&event_last_from=&event_last_until=',
            'type': 'url', 'recheck': True}

        list_host = []
        list_service = []
        list_status = []

        # How many rows we have
        list_rows = []
        indexes = self.selectedIndexes()
        for index in indexes:
            if index.row() not in list_rows:
                list_rows.append(index.row())

        for lrow in list_rows:
            list_host.append(self.model().data(self.model().createIndex(lrow, 0), Qt.ItemDataRole.DisplayRole))
            list_service.append(self.model().data(self.model().createIndex(lrow, 2), Qt.ItemDataRole.DisplayRole))
            list_status.append(self.model().data(self.model().createIndex(lrow, 8), Qt.ItemDataRole.DisplayRole))

        for line_number in range(len(list_host)):
            host = list_host[line_number]
            service = list_service[line_number]
            status = list_status[line_number]

            info = {'server': self.server.get_name(),
                    'host': host,
                    'service': service,
                    'status-info': status,
                    'address': self.server.GetHost(host).result,
                    'monitor': self.server.monitor_url,
                    'monitor-cgi': self.server.monitor_cgi_url,
                    'username': self.server.username,
                    'password': self.server.password,
                    'comment-ack': conf.defaults_acknowledge_comment,
                    'comment-down': conf.defaults_downtime_comment,
                    'comment-submit': conf.defaults_submit_check_result_comment
                    }

            # tell worker to do the action
            self.request_action.emit(action, info)

        # clean up
        del index, indexes, list_rows, list_host, list_service, list_status

    @action_response_decorator
    def action_submit(self):
        # only on 1 row
        indexes = self.selectedIndexes()
        index = indexes[0]
        miserable_host = self.model().data(self.model().createIndex(index.row(), 0), Qt.ItemDataRole.DisplayRole)
        miserable_service = self.model().data(self.model().createIndex(index.row(), 2), Qt.ItemDataRole.DisplayRole)

        # running worker method is left to OK button of dialog
        dialogs.submit.initialize(server=self.server,
                                  host=miserable_host,
                                  service=miserable_service)
        dialogs.submit.show()

    @Slot()
    def action_clipboard_action_host(self):
        """
            copy host name to clipboard
        """

        list_host = []
        text = ''

        # How many rows we have
        list_rows = []
        for index in self.selectedIndexes():
            if index.row() not in list_rows:
                list_rows.append(index.row())

        for lrow in list_rows:
            list_host.append(self.model().data(self.model().createIndex(lrow, 0), Qt.ItemDataRole.DisplayRole))

        for line_number in range(len(list_host)):
            text = text + list_host[line_number]
            if line_number + 1 < len(list_host):
                text += '\n'

        clipboard.setText(text)

    @Slot()
    def action_clipboard_action_service(self):
        """
            copy service name to clipboard
        """

        list_service = []
        text = ''

        # How many rows we have
        list_rows = []
        for index in self.selectedIndexes():
            if index.row() not in list_rows:
                list_rows.append(index.row())

        for lrow in list_rows:
            list_service.append(self.model().data(self.model().createIndex(lrow, 2), Qt.ItemDataRole.DisplayRole))

        for line_number in range(len(list_service)):
            text = text + list_service[line_number]
            if line_number + 1 < len(list_service):
                text += '\n'

        clipboard.setText(text)

    @Slot()
    def action_clipboard_action_statusinformation(self):
        """
            copy status information to clipboard
        """
        list_status = []
        text = ''

        # How many rows we have
        list_rows = []
        for index in self.selectedIndexes():
            if index.row() not in list_rows:
                list_rows.append(index.row())

        for lrow in list_rows:
            list_status.append(self.model().data(self.model().createIndex(lrow, 8), Qt.ItemDataRole.DisplayRole))

        for line_number in range(len(list_status)):
            text = text + list_status[line_number]
            if line_number + 1 < len(list_status):
                text += '\n'

        clipboard.setText(text)

    @Slot()
    def action_clipboard_action_all(self):
        """
            copy all information to clipboard
        """

        list_host = []
        list_service = []
        text = ''

        # How many rows we have
        list_rows = []
        for index in self.selectedIndexes():
            if index.row() not in list_rows:
                list_rows.append(index.row())

        for lrow in list_rows:
            list_host.append(self.model().data(self.model().createIndex(lrow, 0), Qt.ItemDataRole.DisplayRole))
            list_service.append(self.model().data(self.model().createIndex(lrow, 2), Qt.ItemDataRole.DisplayRole))

        for line_number in range(len(list_host)):
            host = list_host[line_number]
            service = list_service[line_number]

            # item to access all properties of host/service object
            # defaults to host
            item = self.server.hosts[host]
            text += 'Host: {0}\n'.format(host)
            # if it is a service switch to service object
            if service != '' and item.services.get(service):
                item = item.services[service]
                text += 'Service: {0}\n'.format(service)
            # the other properties belong to both hosts and services
            text += 'Status: {0}\n'.format(item.status)
            text += 'Last check: {0}\n'.format(item.last_check)
            text += 'Duration: {0}\n'.format(item.duration)
            text += 'Attempt: {0}\n'.format(item.attempt)
            text += 'Status information: {0}\n'.format(item.status_information)
            if line_number + 1 < len(list_host):
                text += '\n'

        # copy text to clipboard
        clipboard.setText(text)

    @Slot()
    def refresh(self):
        """
            refresh status display
        """
        # avoid race condition when waiting for password dialog
        if statuswindow is not None:
            # do nothing if window is moving to avoid lagging movement
            if not statuswindow.moving:
                ## get_status table cells with new data by thread
                #if len(self.model().data_array) > 0:
                #    self.is_shown = True
                #else:
                #    self.is_shown = False
                # tell statusbar it should update
                self.refreshed.emit()

                # check if status changed and notification is necessary
                # send signal because there are unseen events
                # status has changed if there are unseen events in the list OR (current status is up AND has been changed since last time)
                if (self.server.get_events_history_count() > 0) or \
                        ((self.server.worst_status_current == 'UP') and (
                                self.server.worst_status_current != self.server.worst_status_last)):
                    self.status_changed.emit(self.server.name, self.server.worst_status_diff,
                                             self.server.worst_status_current)

    @Slot(int, Qt.SortOrder)
    def sort_columns(self, sort_column, sort_order):
        """
            forward sorting task to worker
        """
        # better int() the Qt.* values because they partly seem to be
        # intransmissible
        # get_sort_order_value() cures the differences between Qt5 and Qt6
        self.sort_data_array_for_columns.emit(int(sort_column), int(get_sort_order_value(sort_order)), True)

    @Slot()
    def finish_worker_thread(self):
        """
            attempt to shutdown thread cleanly
        """
        # tell thread to quit
        self.worker_thread.quit()
        # wait until thread is really stopped
        self.worker_thread.wait()

    class Worker(QObject):
        """
            attempt to run a server status update thread - only needed by table so it is defined here inside table
        """

        # send signal if monitor server has new status data
        new_status = Signal()

        # send signal if next cell can be filled
        next_cell = Signal(int, int, str, str, str, list, str)

        # send signal if all cells are filled and table can be adjusted
        table_ready = Signal()

        # send signal if ready to stop
        finish = Signal()

        # send start and end of downtime
        set_start_end = Signal(str, str)

        # try to stop thread by evaluating this flag
        running = True

        # signal to be sent to slot "change" of ServerStatusLabel
        change_label_status = Signal(str, str)

        # signal to be sent to slot "restore" of ServerStatusLabel
        restore_label_status = Signal()

        # send notification a stop message if problems vanished without being noticed
        problems_vanished = Signal()

        # flag to keep recheck_all from being started more than once
        rechecking_all = False

        # signals to control error message in statusbar
        show_error = Signal(str)
        hide_error = Signal()

        # sent to treeview with new data_array
        worker_data_array_filled = Signal(list, dict)

        # sendt to treeview if data has been sorted by click on column header
        data_array_sorted = Signal(list, dict)

        # keep track of last sorting column and order to pre-sort by it
        # start with sorting by host
        last_sort_column_cached = 0
        last_sort_column_real = 0
        last_sort_order = 0

        # keep track of action menu being shown or not to avoid refresh while selecting multiple items
        # action_menu_shown = False

        def __init__(self, parent=None, server=None, sort_column=0, sort_order=0):
            QObject.__init__(self)
            self.server = server
            # needed for update interval
            self.timer = QTimer(self)
            self.server.init_config()

            self.sort_column = sort_column
            self.sort_order = sort_order

        @Slot()
        def get_status(self):
            """
                check every second if thread still has to run
                if interval time is reached get status
            """
            # if counter is at least update interval get status
            if self.server.thread_counter >= conf.update_interval_seconds:
                # only if no multiple selection is done at the moment and no context action menu is open
                if not APP.keyboardModifiers() and APP.activePopupWidget() is None:
                    # reflect status retrieval attempt on server vbox label
                    self.change_label_status.emit('Refreshing...', '')

                    status = self.server.GetStatus()

                    # all is OK if no error info came back
                    if self.server.status_description == '' and \
                            self.server.status_code < 400 and \
                            not self.server.refresh_authentication and \
                            not self.server.tls_error:
                        # show last update time
                        self.change_label_status.emit(
                            'Last updated at {0}'.format(datetime.datetime.now().strftime('%X')), '')

                        # reset server error flag, needed for error label in statusbar
                        self.server.has_error = False

                        # tell statusbar there is no error
                        self.hide_error.emit()
                    else:
                        # try to display some more user friendly error description
                        if self.server.status_code == 404:
                            self.change_label_status.emit('Monitor URL not valid', 'critical')
                        elif status.error.startswith('requests.exceptions.ConnectTimeout'):
                            self.change_label_status.emit('Connection timeout', 'error')
                        elif status.error.startswith('requests.exceptions.ConnectionError'):
                            self.change_label_status.emit('Connection error', 'error')
                        elif status.error.startswith('requests.exceptions.ReadTimeout'):
                            self.change_label_status.emit('Connection timeout', 'error')
                        elif status.error.startswith('requests.exceptions.ProxyError'):
                            self.change_label_status.emit('Proxy error', 'error')
                        elif status.error.startswith('requests.exceptions.MaxRetryError'):
                            self.change_label_status.emit('Max retry error', 'error')
                        elif self.server.tls_error:
                            self.change_label_status.emit('SSL/TLS problem', 'critical')
                        elif self.server.status_code in self.server.STATUS_CODES_NO_AUTH or \
                                self.server.refresh_authentication:
                            self.change_label_status.emit('Authentication problem', 'critical')
                        elif self.server.status_code == 503:
                            self.change_label_status.emit('Service unavailable', 'error')
                        else:
                            # kick out line breaks to avoid broken status window
                            if self.server.status_description == '':
                                self.server.status_description = 'Unknown error'
                            self.change_label_status.emit(self.server.status_description.replace('\n', ''), 'error')

                        # set server error flag, needed for error label in statusbar
                        self.server.has_error = True

                        # tell statusbar there is some error to display
                        self.show_error.emit('ERROR')

                    # reset counter for this thread
                    self.server.thread_counter = 0

                    # if failures have gone and nobody took notice switch notification off again
                    if len([k for k, v in self.server.events_history.items() if v is True]) == 0 and \
                            statuswindow and \
                            statuswindow.worker_notification.is_notifying is True and \
                            statuswindow.worker_notification.notifying_server == self.server.name:
                        # tell notification that unnoticed problems are gone
                        self.problems_vanished.emit()

                    # stuff data into array and sort it
                    self.fill_data_array(self.sort_column, self.sort_order)

                    # tell news about new status available
                    self.new_status.emit()

            # increase thread counter
            self.server.thread_counter += 1

            # if running flag is still set call myself after 1 second
            if self.running:
                self.timer.singleShot(1000, self.get_status)
            else:
                # tell treeview to finish worker_thread
                self.finish.emit()

        @Slot(int, int)
        def fill_data_array(self, sort_column, sort_order):
            """
                let worker do the dirty job of filling the array
            """

            # data_array to be evaluated in data() of model
            # first 9 items per row come from current status information
            self.data_array = list()

            # dictionary containing extra info about data_array
            self.info = {'hosts_flags_column_needed': False,
                         'services_flags_column_needed': False, }

            # only refresh table if there is no popup opened
            if not APP.activePopupWidget():
                # avoid race condition when waiting for password dialog
                if len(QBRUSHES[0]) > 0:
                    # cruising the whole nagitems structure
                    for category in ('hosts', 'services'):
                        for state in self.server.nagitems_filtered[category].values():
                            for item in state:
                                self.data_array.append(list(item.get_columns(HEADERS)))

                                # hash for freshness comparison
                                hash = item.get_hash()

                                if item.is_host():
                                    if hash in self.server.events_history and \
                                            self.server.events_history[hash] is True:
                                        # second item in las data_array line is host flags
                                        self.data_array[-1][1] += 'N'
                                else:
                                    if hash in self.server.events_history and \
                                            self.server.events_history[hash] is True:
                                        # fourth item in las data_array line is service flags
                                        self.data_array[-1][3] += 'N'
                                # add text color as QBrush from status
                                self.data_array[-1].append(
                                    QBRUSHES[len(self.data_array) % 2][COLORS[item.status] + 'text'])
                                # add background color as QBrush from status
                                self.data_array[-1].append(
                                    QBRUSHES[len(self.data_array) % 2][COLORS[item.status] + 'background'])
                                # add text color name for sorting data
                                self.data_array[-1].append(COLORS[item.status] + 'text')
                                # add background color name for sorting data
                                self.data_array[-1].append(COLORS[item.status] + 'background')

                                # check if hosts and services flags should be shown
                                if self.data_array[-1][1] != '':
                                    self.info['hosts_flags_column_needed'] = True
                                if self.data_array[-1][3] != '':
                                    self.info['services_flags_column_needed'] = True

                                self.data_array[-1].append('X')

                # sort data before it gets transmitted to treeview model
                self.sort_data_array(self.sort_column, self.sort_order, False)

                # give sorted data to model
                self.worker_data_array_filled.emit(self.data_array, self.info)

        @Slot(int, int, bool)
        def sort_data_array(self, sort_column, sort_order, header_clicked=False):
            """
                sort list of lists in data_array depending on sort criteria
                used from fill_data_array() and when clicked on table headers
            """
            # store current sort_column and sort_data for next sort actions
            self.sort_column = sort_column
            self.sort_order = sort_order

            # to keep GTK Treeview sort behaviour first by hosts
            first_sort = sorted(self.data_array,
                                key=lambda row: SORT_COLUMNS_FUNCTIONS[self.last_sort_column_real](
                                    row[SORT_COLUMNS_INDEX[self.last_sort_column_real]]),
                                reverse=self.last_sort_order)

            # use SORT_COLUMNS from Helpers to sort column accordingly
            self.data_array = sorted(first_sort,
                                     key=lambda row: SORT_COLUMNS_FUNCTIONS[self.sort_column](
                                         row[SORT_COLUMNS_INDEX[self.sort_column]]),
                                     reverse=self.sort_order)

            # fix alternating colors
            for count, row in enumerate(self.data_array):
                # change text color of sorted rows
                row[10] = QBRUSHES[count % 2][row[12]]
                # change background color of sorted rows
                row[11] = QBRUSHES[count % 2][row[13]]

            # if header was clicked tell model to use new data_array
            if header_clicked:
                self.data_array_sorted.emit(self.data_array, self.info)

            # store last sorting column for next sorting only if header was clicked
            if header_clicked:
                # last sorting column needs to be cached to avoid losing it
                # effective last column is self.last_sort_column_real
                if self.last_sort_column_cached != self.sort_column:
                    self.last_sort_column_real = self.last_sort_column_cached
                    self.last_sort_order = self.sort_order

                self.last_sort_column_cached = self.sort_column

        @Slot(dict)
        def acknowledge(self, info_dict):
            """
                slot waiting for 'acknowledge' signal from ok button from acknowledge dialog
                all information about target server, host, service and flags is contained
                in dictionary 'info_dict'
            """
            # because all monitors are connected to this slot we must check which one sent the signal,
            # otherwise there are several calls and not only one as wanted
            if self.server == info_dict['server']:
                # pass dictionary to server's acknowledge machinery
                self.server.set_acknowledge(info_dict)

        @Slot(dict)
        def downtime(self, info_dict):
            """
                slot waiting for 'downtime' signal from ok button from downtime dialog
                all information about target server, host, service and flags is contained
                in dictionary 'info_dict'
            """
            # because all monitors are connected to this slot we must check which one sent the signal,
            # otherwise there are several calls and not only one as wanted
            if self.server == info_dict['server']:
                # pass dictionary to server's downtime machinery
                self.server.set_downtime(info_dict)

        @Slot(dict)
        def submit(self, info_dict):
            """
                slot waiting for 'submit' signal from ok button from submit dialog
                all information about target server, host, service and flags is contained
                in dictionary 'info_dict'
            """
            # because all monitors are connected to this slot we must check which one sent the signal,
            # otherwise there are several calls and not only one as wanted
            if self.server == info_dict['server']:
                # pass dictionary to server's downtime machinery
                self.server.set_submit_check_result(info_dict)

        @Slot(dict)
        def recheck(self, info_dict):
            """
                Slot to start server recheck method, getting signal from TableWidget context menu
            """
            if conf.debug_mode:
                # host
                if info_dict['service'] == '':
                    self.server.Debug(server=self.server.name, debug='Rechecking host {0}'.format(info_dict['host']))
                else:
                    self.server.Debug(server=self.server.name,
                                      debug='Rechecking service {0} on host {1}'.format(info_dict['service'],
                                                                                        info_dict['host']))

            # call server recheck method
            self.server.set_recheck(info_dict)

        @Slot()
        def recheck_all(self):
            """
                call server.set_recheck for every single host/service
            """
            # only if no already rechecking
            if self.rechecking_all is False:
                # block rechecking
                self.rechecking_all = True
                # change label of server vbox
                self.change_label_status.emit('Rechecking all...', '')
                if conf.debug_mode:
                    self.server.Debug(server=self.server.name, debug='Start rechecking all')
                # special treatment for Checkmk Multisite because there is only one URL call necessary
                if self.server.type != 'Checkmk Multisite':
                    # make a copy to preserve hosts/service to recheck - just in case something changes meanwhile
                    nagitems_filtered = deepcopy(self.server.nagitems_filtered)
                    for status in nagitems_filtered['hosts'].items():
                        for host in status[1]:
                            if conf.debug_mode:
                                self.server.Debug(server=self.server.name,
                                                  debug='Rechecking host {0}'.format(host.name))
                            # call server recheck method
                            self.server.set_recheck({'host': host.name, 'service': ''})
                    for status in nagitems_filtered['services'].items():
                        for service in status[1]:
                            if conf.debug_mode:
                                self.server.Debug(server=self.server.name,
                                                  debug='Rechecking service {0} on host {1}'.format(service.name,
                                                                                                    service.host))
                            # call server recheck method
                            self.server.set_recheck({'host': service.host, 'service': service.name})
                    del (nagitems_filtered, status)
                else:
                    # Checkmk Multisite does it its own way
                    self.server.recheck_all()
                # release rechecking lock
                self.rechecking_all = False
                # restore server status label
                self.restore_label_status.emit()
            else:
                if conf.debug_mode:
                    self.server.Debug(server=self.server.name, debug='Already rechecking all')

        @Slot(str, str)
        def get_start_end(self, server_name, host):
            """
                Investigates start and end time of a downtime asynchronously
            """
            # because every server listens to this signal the name has to be filtered
            if server_name == self.server.name:
                start, end = self.server.get_start_end(host)
                # send start/end time to slot
                self.set_start_end.emit(start, end)

        @Slot(dict, dict)
        def execute_action(self, action, info):
            """
                runs action, may it be custom or included like the Checkmk Multisite actions
            """
            # first replace placeholder variables in string with actual values
            #
            # Possible values for variables:
            # $HOST$             - host as in monitor
            # $SERVICE$          - service as in monitor
            # $MONITOR$          - monitor address - not yet clear what exactly for
            # $MONITOR-CGI$      - monitor CGI address - not yet clear what exactly for
            # $ADDRESS$          - address of host, investigated by Server.GetHost()
            # $STATUS-INFO$      - status information
            # $USERNAME$         - username on monitor
            # $PASSWORD$         - username's password on monitor - whatever for
            # $COMMENT-ACK$      - default acknowledge comment
            # $COMMENT-DOWN$     - default downtime comment
            # $COMMENT-SUBMIT$   - default submit check result comment

            try:
                # used for POST request
                if 'cgi_data' in action:
                    cgi_data = action['cgi_data']
                else:
                    cgi_data = ''

                # mapping of variables and values
                mapping = {'$HOST$': info['host'],
                           '$SERVICE$': info['service'],
                           '$ADDRESS$': info['address'],
                           '$MONITOR$': info['monitor'],
                           '$MONITOR-CGI$': info['monitor-cgi'],
                           '$STATUS-INFO$': info['status-info'],
                           '$USERNAME$': info['username'],
                           '$PASSWORD$': info['password'],
                           '$COMMENT-ACK$': info['comment-ack'],
                           '$COMMENT-DOWN$': info['comment-down'],
                           '$COMMENT-SUBMIT$': info['comment-submit']}

                # take string form action
                string = action['string']

                # mapping mapping
                for i in mapping:
                    # mapping with urllib.quote
                    string = string.replace("$" + i + "$", quote(mapping[i]))
                    # normal mapping
                    string = string.replace(i, mapping[i])

                # see what action to take
                if action['type'] == 'browser':
                    # debug
                    if conf.debug_mode is True:
                        self.server.Debug(server=self.server.name, host=info['host'], service=info['service'],
                                          debug='ACTION: BROWSER ' + string)
                    webbrowser_open(string)
                elif action['type'] == 'command':
                    # debug
                    if conf.debug_mode is True:
                        self.server.Debug(server=self.server.name, host=info['host'], service=info['service'],
                                          debug='ACTION: COMMAND ' + string)
                    subprocess.Popen(string, shell=True)
                elif action['type'] == 'url':
                    # Checkmk uses transids - if this occurs in URL its very likely that a Checkmk-URL is called
                    if '$TRANSID$' in string:
                        transid = servers[info['server']]._get_transid(info['host'], info['service'])
                        string = string.replace('$TRANSID$', transid).replace(' ', '+')
                    else:
                        # make string ready for URL
                        string = self._URLify(string)
                    # debug
                    if conf.debug_mode is True:
                        self.server.Debug(server=self.server.name, host=info['host'], service=info['service'],
                                          debug='ACTION: URL in background ' + string)
                    servers[info['server']].FetchURL(string)
                # used for example by Op5Monitor.py
                elif action['type'] == 'url-post':
                    # make string ready for URL
                    string = self._URLify(string)
                    # debug
                    if conf.debug_mode is True:
                        self.server.Debug(server=self.server.name, host=info['host'], service=info['service'],
                                          debug='ACTION: URL-POST in background ' + string)
                    servers[info['server']].FetchURL(string, cgi_data=cgi_data, multipart=True)

                if action['recheck']:
                    self.recheck(info)

            except Exception:
                traceback.print_exc(file=sys.stdout)

        def _URLify(self, string):
            """
                return a string that fulfills requirements for URLs
                exclude several chars
            """
            return quote(string, ":/=?&@+")

        @Slot()
        def unfresh_event_history(self):
            # set all flagged-as-fresh-events to un-fresh
            for event in self.server.events_history.keys():
                self.server.events_history[event] = False


class Dialogs(object):
    """
        class for accessing all dialogs
    """
    windows = list()

    def __init__(self):
        # settings main dialog
        self.settings = Dialog_Settings('settings_main')
        self.settings.initialize()
        self.windows.append(self.settings.window)

        # server settings dialog
        self.server = Dialog_Server('settings_server')
        self.server.initialize()
        self.windows.append(self.server.window)

        # action settings dialog
        self.action = Dialog_Action('settings_action')
        self.action.initialize()
        self.windows.append(self.action.window)

        # acknowledge dialog for miserable item context menu
        self.acknowledge = Dialog_Acknowledge('dialog_acknowledge')
        self.acknowledge.initialize()
        self.windows.append(self.acknowledge.window)

        # downtime dialog for miserable item context menu
        self.downtime = Dialog_Downtime('dialog_downtime')
        self.downtime.initialize()
        self.windows.append(self.downtime.window)

        # open defaults settings on button click
        self.downtime.window.button_change_defaults_downtime.clicked.connect(self.settings.show_defaults)
        self.downtime.window.button_change_defaults_downtime.clicked.connect(self.downtime.window.close)
        self.acknowledge.window.button_change_defaults_acknowledge.clicked.connect(self.settings.show_defaults)
        self.acknowledge.window.button_change_defaults_acknowledge.clicked.connect(self.acknowledge.window.close)

        # downtime dialog for miserable item context menu
        self.submit = Dialog_Submit('dialog_submit')
        self.submit.initialize()
        self.windows.append(self.submit.window)

        # authentication dialog for username/password
        self.authentication = Dialog_Authentication('dialog_authentication')
        self.authentication.initialize()
        self.windows.append(self.authentication.window)

        # dialog for asking about disabled or not configured servers
        self.server_missing = Dialog_Server_missing('dialog_server_missing')
        self.server_missing.initialize()
        self.windows.append(self.server_missing.window)

        # open server creation dialog
        self.server_missing.window.button_create_server.clicked.connect(self.settings.show_new_server)
        self.server_missing.window.button_enable_server.clicked.connect(self.settings.show)

        # about dialog
        self.about = Dialog_About('dialog_about')
        self.windows.append(self.about.window)

        # file chooser Dialog
        self.file_chooser = QFileDialog()

        # check if special widgets have to be shown
        self.server.edited.connect(self.settings.toggle_zabbix_widgets)
        self.server.edited.connect(self.settings.toggle_op5monitor_widgets)
        self.server.edited.connect(self.settings.toggle_expire_time_widgets)

    def get_shown_dialogs(self):
        """
            get list of currently show dialog windows - needed for macOS hide dock icon stuff
        """
        return [x for x in self.windows if x.isVisible()]


class Dialog(QObject):
    """
        one single dialog
    """
    # send signal e.g. to statuswindow if dialog pops up
    show_dialog = Signal()

    # dummy toggle dependencies
    TOGGLE_DEPS = {}
    # auxiliary list of checkboxes which HIDE some other widgets if triggered - for example proxy OS settings
    TOGGLE_DEPS_INVERTED = []
    # widgets that might be enabled/disebled depending on monitor server type
    VOLATILE_WIDGETS = {}
    # names of widgets and their defaults
    WIDGET_NAMES = {}
    # style stuff used by settings dialog for servers/actions listwidget
    GRAY = QBrush(Qt.GlobalColor.gray)

    def __init__(self, dialog):
        QObject.__init__(self)

        # load UI file from resources
        self.window = uic.loadUi(f'{RESOURCES}/qui/{dialog}.ui')

        # explicitly set window flags to avoid '?' button on Windows
        self.window.setWindowFlags(Qt.WindowType.WindowCloseButtonHint)

        # hoping to avoid overly large dialogs
        self.window.setSizePolicy(QSizePolicy.Policy.Minimum, QSizePolicy.Policy.Minimum)

        # set small titlebar icon
        self.window.setWindowIcon(ICON)

        # treat dialog content after pressing OK button
        if 'button_box' in dir(self.window):
            self.window.button_box.accepted.connect(self.ok)
            self.window.button_box.rejected.connect(self.cancel)

        # QSignalMapper needed to connect all toggle-needing-checkboxes/radiobuttons to one .toggle()-method which
        # decides which sender to use as key in self.TOGGLE_DEPS
        self.signalmapper_toggles = QSignalMapper()

        # try to get and keep focus
        self.window.setWindowModality(Qt.WindowModality.ApplicationModal)

    def initialize(self):
        """
            dummy initialize method
        """
        pass

    def show(self, tab=0):
        """
            simple how method, to be enriched
        """
        # if running on macOS with disabled dock icon the dock icon might have to be made visible
        # to make Nagstamon accept keyboard input
        self.show_macos_dock_icon_if_necessary()

        # in case dock icon is configured invisible in macOS it has to be shown while dialog is shown
        # to be able to get keyboard focus
        if OS == OS_MACOS and \
                conf.icon_in_systray and \
                conf.hide_macos_dock_icon:
            hide_macos_dock_icon(False)

        # tell the world that dialog pops up
        self.show_dialog.emit()

        # reset window if only needs smaller screen estate
        self.window.adjustSize()
        self.window.show()
        # make sure dialog window will be the topmost
        self.window.raise_()
        # hidden dock icon on macOS needs extra activation
        if OS == OS_MACOS and \
                conf.icon_in_systray and \
                conf.hide_macos_dock_icon:
            NSApp.activateIgnoringOtherApps_(True)

    def toggle_visibility(self, checkbox, widgets=[]):
        """
            state of checkbox toggles visibility of widgets
            some checkboxes might trigger an inverted behaviour - thus the 'inverted' value
        """
        if checkbox in self.TOGGLE_DEPS_INVERTED:
            if checkbox.isChecked():
                for widget in widgets:
                    widget.hide()
            else:
                for widget in widgets:
                    widget.show()
        # normal case - click on checkbox activates more options
        else:
            if checkbox.isChecked():
                for widget in widgets:
                    widget.show()
            else:
                for widget in widgets:
                    widget.hide()

    @Slot(str)
    def toggle(self, checkbox):
        """
            change state of depending widgets, slot for signals from checkboxes in UI
        """
        # Due to older Qt5 in Ubuntu 14.04 signalmapper has to use strings
        self.toggle_visibility(self.window.__dict__[checkbox],
                               self.TOGGLE_DEPS[self.window.__dict__[checkbox]])

        # adjust dialog window size after UI changes
        self.window.adjustSize()

    def toggle_toggles(self):
        # apply toggle-dependencies between checkboxes as certain widgets
        for checkbox, widgets in self.TOGGLE_DEPS.items():
            # toggle visibility
            self.toggle_visibility(checkbox, widgets)
            # multiplex slot .toggle() by signal-mapping
            # Due to older Qt5 in Ubuntu 14.04 signalmapper has to use strings
            self.signalmapper_toggles.setMapping(checkbox, checkbox.objectName())
            checkbox.toggled.connect(self.signalmapper_toggles.map)
            checkbox.toggled.connect(self.window.adjustSize)

        # finally map signals with .sender() - [QWidget] is important!
        self.signalmapper_toggles.mappedString[str].connect(self.toggle)

    def fill_list(self, listwidget, config):
        """
             fill listwidget with items from config
        """
        for configitem in sorted(config, key=str.lower):
            listitem = QListWidgetItem(configitem)
            if config[configitem].enabled is False:
                listitem.setForeground(self.GRAY)
            listwidget.addItem(listitem)

    @Slot()
    def ok(self):
        """
            as default closes dialog - might be refined, for example by settings dialog
        """
        self.window.close()
        # en reverse the dock icon might be hidden again after a potential keyboard input
        self.hide_macos_dock_icon_if_necessary()

    @Slot()
    def cancel(self):
        """
            as default closes dialog - might be refined, for example by settings dialog
        """
        self.window.close()
        # en reverse the dock icon might be hidden again after a potential keyboard input
        self.hide_macos_dock_icon_if_necessary()

    def show_macos_dock_icon_if_necessary(self):
        """
            show macOS dock icon again if it is configured to be hidden
            was only necessary to show up to let dialog get keyboard focus
        """
        if OS == OS_MACOS and \
                conf.icon_in_systray and \
                conf.hide_macos_dock_icon:
            # if no window is shown already show dock icon
            if not len(dialogs.get_shown_dialogs()):
                hide_macos_dock_icon(False)

    def hide_macos_dock_icon_if_necessary(self):
        """
            hide macOS dock icon again if it is configured to be hidden
            was only necessary to show up to let dialog get keyboard focus
        """
        if OS == OS_MACOS and \
                conf.icon_in_systray and \
                conf.hide_macos_dock_icon:
            # if no window is shown anymore hide dock icon
            if not len(dialogs.get_shown_dialogs()):
                hide_macos_dock_icon(True)


class Dialog_Settings(Dialog):
    """
        class for settings dialog
    """

    # signal to be fired if OK button was clicked and new setting are applied
    changed = Signal()

    # send signal if check for new version is wanted
    check_for_new_version = Signal(bool, QWidget)

    # used to tell debug loop it should start
    start_debug_loop = Signal()

    def __init__(self, dialog):
        Dialog.__init__(self, dialog)
        # define checkbox-to-widgets dependencies which apply at initialization
        # which widgets have to be hidden because of irrelevance
        # dictionary holds checkbox/radiobutton as key and relevant widgets in list
        self.TOGGLE_DEPS = {
            # debug mode
            self.window.input_checkbox_debug_mode: [self.window.input_checkbox_debug_to_file,
                                                    self.window.input_lineedit_debug_file],
            # regular expressions for filtering hosts
            self.window.input_checkbox_re_host_enabled: [self.window.input_lineedit_re_host_pattern,
                                                         self.window.input_checkbox_re_host_reverse],
            # regular expressions for filtering services
            self.window.input_checkbox_re_service_enabled: [self.window.input_lineedit_re_service_pattern,
                                                            self.window.input_checkbox_re_service_reverse],
            # regular expressions for filtering status information
            self.window.input_checkbox_re_status_information_enabled: [
                self.window.input_lineedit_re_status_information_pattern,
                self.window.input_checkbox_re_status_information_reverse],
            # regular expressions for filtering duration
            self.window.input_checkbox_re_duration_enabled: [self.window.input_lineedit_re_duration_pattern,
                                                             self.window.input_checkbox_re_duration_reverse],
            # regular expressions for filtering duration
            self.window.input_checkbox_re_attempt_enabled: [self.window.input_lineedit_re_attempt_pattern,
                                                            self.window.input_checkbox_re_attempt_reverse],
            # regular expressions for filtering groups
            self.window.input_checkbox_re_groups_enabled: [self.window.input_lineedit_re_groups_pattern,
                                                           self.window.input_checkbox_re_groups_reverse],
            # offset for statuswindow when using systray
            self.window.input_radiobutton_icon_in_systray: [self.window.input_checkbox_systray_offset_use],
            self.window.input_checkbox_systray_offset_use: [self.window.input_spinbox_systray_offset,
                                                            self.window.label_offset_statuswindow],
            # display to use in fullscreen mode
            self.window.input_radiobutton_fullscreen: [self.window.label_fullscreen_display,
                                                       self.window.input_combobox_fullscreen_display],
            # notifications in general
            self.window.input_checkbox_notification: [self.window.notification_groupbox],
            # sound at all
            self.window.input_checkbox_notification_sound: [self.window.notification_sounds_groupbox],
            # custom sounds
            self.window.input_radiobutton_notification_custom_sound: [self.window.notification_custom_sounds_groupbox],
            # notification actions
            self.window.input_checkbox_notification_actions: [self.window.notification_actions_groupbox],
            # several notification actions depending on status
            self.window.input_checkbox_notification_action_warning: [
                self.window.input_lineedit_notification_action_warning_string],
            self.window.input_checkbox_notification_action_critical: [
                self.window.input_lineedit_notification_action_critical_string],
            self.window.input_checkbox_notification_action_down: [
                self.window.input_lineedit_notification_action_down_string],
            self.window.input_checkbox_notification_action_ok: [
                self.window.input_lineedit_notification_action_ok_string],
            # single custom notification action
            self.window.input_checkbox_notification_custom_action: [self.window.notification_custom_action_groupbox],
            # use event separator or not
            self.window.input_checkbox_notification_custom_action_single: [
                self.window.label_notification_custom_action_separator,
                self.window.input_lineedit_notification_custom_action_separator],
            # customized color alternation
            self.window.input_checkbox_show_grid: [self.window.input_checkbox_grid_use_custom_intensity],
            self.window.input_checkbox_grid_use_custom_intensity: [self.window.input_slider_grid_alternation_intensity,
                                                                   self.window.label_intensity_information_0,
                                                                   self.window.label_intensity_information_1,
                                                                   self.window.label_intensity_warning_0,
                                                                   self.window.label_intensity_warning_1,
                                                                   self.window.label_intensity_average_0,
                                                                   self.window.label_intensity_average_1,
                                                                   self.window.label_intensity_high_0,
                                                                   self.window.label_intensity_high_1,
                                                                   self.window.label_intensity_critical_0,
                                                                   self.window.label_intensity_critical_1,
                                                                   self.window.label_intensity_disaster_0,
                                                                   self.window.label_intensity_disaster_1,
                                                                   self.window.label_intensity_down_0,
                                                                   self.window.label_intensity_down_1,
                                                                   self.window.label_intensity_unreachable_0,
                                                                   self.window.label_intensity_unreachable_1,
                                                                   self.window.label_intensity_unknown_0,
                                                                   self.window.label_intensity_unknown_1],
            self.window.input_radiobutton_use_custom_browser: [self.window.groupbox_custom_browser,
                                                               self.window.input_lineedit_custom_browser,
                                                               self.window.button_choose_browser]}

        self.TOGGLE_DEPS_INVERTED = [self.window.input_checkbox_notification_custom_action_single]

        # because this makes only sense in macOS these dependencies will be added here
        if OS == OS_MACOS:
            # offer option to hide icon in dock on macOS
            self.TOGGLE_DEPS.update({
                self.window.input_radiobutton_icon_in_systray: [self.window.input_checkbox_hide_macos_dock_icon]})

        # show option to enable position fix only on Unices
        if not OS in OS_NON_LINUX:
            self.window.input_checkbox_enable_position_fix.show()
        else:
            self.window.input_checkbox_enable_position_fix.hide()

        # set title to current version
        self.window.setWindowTitle(' '.join((AppInfo.NAME, AppInfo.VERSION)))

        # connect server buttons to server dialog
        self.window.button_new_server.clicked.connect(self.new_server)
        self.window.button_edit_server.clicked.connect(self.edit_server)
        self.window.button_copy_server.clicked.connect(self.copy_server)
        self.window.button_delete_server.clicked.connect(self.delete_server)

        # double click on server to edit
        self.window.list_servers.doubleClicked.connect(self.edit_server)

        # connect check-for-updates button to update check
        # self.window.button_check_for_new_version_now.clicked.connect(check_version.check)
        self.window.button_check_for_new_version_now.clicked.connect(self.button_check_for_new_version_clicked)
        self.check_for_new_version.connect(check_version.check)

        # avoid offset spinbox if offset is not enabled
        self.window.input_radiobutton_windowed.clicked.connect(self.toggle_systray_icon_offset)
        self.window.input_radiobutton_fullscreen.clicked.connect(self.toggle_systray_icon_offset)
        self.window.input_radiobutton_icon_in_systray.clicked.connect(self.toggle_systray_icon_offset)
        self.window.input_radiobutton_statusbar_floating.clicked.connect(self.toggle_systray_icon_offset)

        # connect font chooser button to font choosing dialog
        self.window.button_fontchooser.clicked.connect(self.font_chooser)
        # connect revert-to-default-font button
        self.window.button_default_font.clicked.connect(self.font_default)
        # store font as default
        self.font = FONT
        # show current font in label_font
        self.window.label_font.setFont(FONT)

        # connect action buttons to action dialog
        self.window.button_new_action.clicked.connect(self.new_action)
        self.window.button_edit_action.clicked.connect(self.edit_action)
        self.window.button_copy_action.clicked.connect(self.copy_action)
        self.window.button_delete_action.clicked.connect(self.delete_action)

        # double click on action to edit
        self.window.list_actions.doubleClicked.connect(self.edit_action)

        # connect custom sound file buttons
        self.window.button_choose_warning.clicked.connect(self.choose_sound_file_warning)
        self.window.button_choose_critical.clicked.connect(self.choose_sound_file_critical)
        self.window.button_choose_down.clicked.connect(self.choose_sound_file_down)

        # connect custom sound file buttons
        self.window.button_play_warning.clicked.connect(self.play_sound_file_warning)
        self.window.button_play_critical.clicked.connect(self.play_sound_file_critical)
        self.window.button_play_down.clicked.connect(self.play_sound_file_down)

        # only show desktop notification on systems that support it
        if not dbus_connection.connected:
            self.window.input_checkbox_notification_desktop.hide()

        # set folder and play symbols to choose and play buttons
        self.window.button_choose_warning.setText('')
        self.window.button_choose_warning.setIcon(
            self.window.button_play_warning.style().standardIcon(QStyle.StandardPixmap.SP_DirIcon))
        self.window.button_play_warning.setText('')
        self.window.button_play_warning.setIcon(
            self.window.button_play_warning.style().standardIcon(QStyle.StandardPixmap.SP_MediaPlay))

        self.window.button_choose_critical.setText('')
        self.window.button_choose_critical.setIcon(
            self.window.button_play_warning.style().standardIcon(QStyle.StandardPixmap.SP_DirIcon))
        self.window.button_play_critical.setText('')
        self.window.button_play_critical.setIcon(
            self.window.button_play_warning.style().standardIcon(QStyle.StandardPixmap.SP_MediaPlay))

        self.window.button_choose_down.setText('')
        self.window.button_choose_down.setIcon(
            self.window.button_play_warning.style().standardIcon(QStyle.StandardPixmap.SP_DirIcon))
        self.window.button_play_down.setText('')
        self.window.button_play_down.setIcon(
            self.window.button_play_warning.style().standardIcon(QStyle.StandardPixmap.SP_MediaPlay))

        # set browser file chooser icon and current custom browser path
        self.window.button_choose_browser.setText('')
        self.window.button_choose_browser.setIcon(
            self.window.button_play_warning.style().standardIcon(QStyle.StandardPixmap.SP_DirIcon))
        self.window.input_lineedit_custom_browser.setText(conf.custom_browser)
        # connect choose browser button with file dialog
        self.window.button_choose_browser.clicked.connect(self.choose_browser_executable)

        # QSignalMapper needed to connect all color buttons to color dialogs
        self.signalmapper_colors = QSignalMapper()

        # connect color buttons with color dialog
        for widget in [x for x in self.window.__dict__ if x.startswith('input_button_color_')]:
            button = self.window.__dict__[widget]
            item = widget.split('input_button_color_')[1]
            # multiplex slot for open color dialog by signal-mapping
            self.signalmapper_colors.setMapping(button, item)
            button.clicked.connect(self.signalmapper_colors.map)

        # connect reset and defaults buttons
        self.window.button_colors_reset.clicked.connect(self.paint_colors)
        self.window.button_colors_reset.clicked.connect(self.paint_color_alternation)
        self.window.button_colors_reset.clicked.connect(self.change_color_alternation_by_value)
        self.window.button_colors_defaults.clicked.connect(self.colors_defaults)
        self.window.button_colors_defaults.clicked.connect(self.paint_color_alternation)
        self.window.button_colors_defaults.clicked.connect(self.change_color_alternation_by_value)

        # paint alternating colors when example is wanted for customized intensity
        self.window.input_checkbox_grid_use_custom_intensity.clicked.connect(self.paint_color_alternation)
        self.window.input_checkbox_grid_use_custom_intensity.clicked.connect(self.change_color_alternation_by_value)
        self.window.input_checkbox_grid_use_custom_intensity.clicked.connect(self.toggle_zabbix_widgets)

        # finally map signals with .sender() - [<type>] is important!
        self.signalmapper_colors.mappedString[str].connect(self.color_chooser)

        # connect slider to alternating colors
        self.window.input_slider_grid_alternation_intensity.valueChanged.connect(self.change_color_alternation)

        # apply toggle-dependencies between checkboxes and certain widgets
        self.toggle_toggles()

        # workaround to avoid gigantic settings dialog
        # list of Zabbix-related widgets, only to be shown if there is a Zabbix monitor server configured
        self.ZABBIX_WIDGETS = [self.window.input_checkbox_filter_all_average_services,
                               self.window.input_checkbox_filter_all_disaster_services,
                               self.window.input_checkbox_filter_all_high_services,
                               self.window.input_checkbox_filter_all_information_services,
                               self.window.input_checkbox_notify_if_average,
                               self.window.input_checkbox_notify_if_disaster,
                               self.window.input_checkbox_notify_if_high,
                               self.window.input_checkbox_notify_if_information,
                               self.window.input_button_color_average_text,
                               self.window.input_button_color_average_background,
                               self.window.input_button_color_disaster_text,
                               self.window.input_button_color_disaster_background,
                               self.window.input_button_color_high_text,
                               self.window.input_button_color_high_background,
                               self.window.input_button_color_information_text,
                               self.window.input_button_color_information_background,
                               self.window.label_color_average,
                               self.window.label_color_disaster,
                               self.window.label_color_high,
                               self.window.label_color_information]

        # Labes for customized color intensity
        self.ZABBIX_COLOR_INTENSITY_LABELS = [self.window.label_intensity_average_0,
                                              self.window.label_intensity_average_1,
                                              self.window.label_intensity_disaster_0,
                                              self.window.label_intensity_disaster_1,
                                              self.window.label_intensity_high_0,
                                              self.window.label_intensity_high_1,
                                              self.window.label_intensity_information_0,
                                              self.window.label_intensity_information_1]

        # the next workaround...
        self.OP5MONITOR_WIDGETS = [self.window.input_checkbox_re_groups_enabled,
                                   self.window.input_lineedit_re_groups_pattern,
                                   self.window.input_checkbox_re_groups_reverse]

        # ...and another...
        self.EXPIRE_TIME_WIDGETS = [self.window.input_checkbox_defaults_acknowledge_expire,
                                    self.window.label_expire_in,
                                    self.window.label_expire_in_hours,
                                    self.window.label_expire_in_minutes,
                                    self.window.input_spinbox_defaults_acknowledge_expire_duration_hours,
                                    self.window.input_spinbox_defaults_acknowledge_expire_duration_minutes]

    def initialize(self):
        # apply configuration values
        # start with servers tab
        self.window.tabs.setCurrentIndex(0)
        for widget in dir(self.window):
            if widget.startswith('input_'):
                if widget.startswith('input_checkbox_'):
                    if conf.__dict__[widget.split('input_checkbox_')[1]] is True:
                        self.window.__dict__[widget].toggle()
                elif widget.startswith('input_radiobutton_'):
                    if conf.__dict__[widget.split('input_radiobutton_')[1]] is True:
                        self.window.__dict__[widget].toggle()
                elif widget.startswith('input_lineedit_'):
                    # older versions of Nagstamon have a bool value for custom_action_separator
                    # which leads to a crash here - thus str() to solve this
                    self.window.__dict__[widget].setText(str(conf.__dict__[widget.split('input_lineedit_')[1]]))
                elif widget.startswith('input_spinbox_'):
                    self.window.__dict__[widget].setValue(int(conf.__dict__[widget.split('input_spinbox_')[1]]))
                elif widget.startswith('input_slider_'):
                    self.window.__dict__[widget].setValue(int(conf.__dict__[widget.split('input_slider_')[1]]))
            # bruteforce size smallification, lazy try/except variant
            try:
                self.window.__dict__[widget].adjustSize()
            except:
                pass
        # fill default order fields combobox with s names
        # kick out empty headers for hosts and services flags
        sort_fields = copy.copy(HEADERS_HEADERS)
        while '' in sort_fields:
            sort_fields.remove('')

        self.window.input_combobox_default_sort_field.addItems(sort_fields)
        # catch exception which will occur when older settings are used which have real header names as values
        try:
            self.window.input_combobox_default_sort_field.setCurrentText(HEADERS_KEYS_HEADERS[conf.default_sort_field])
        except Exception:
            self.window.input_combobox_default_sort_field.setCurrentText(conf.default_sort_field)

        # fill default sort order combobox
        self.window.input_combobox_default_sort_order.addItems(['Ascending', 'Descending'])
        # .title() to get upper first letter
        self.window.input_combobox_default_sort_order.setCurrentText(conf.default_sort_order.title())

        # fill combobox with screens for fullscreen
        for screen in APP.screens():
            self.window.input_combobox_fullscreen_display.addItem(str(screen.name()))
        self.window.input_combobox_fullscreen_display.setCurrentText(str(conf.fullscreen_display))

        # fill servers listwidget with servers
        self.fill_list(self.window.list_servers, conf.servers)

        # select first item
        self.window.list_servers.setCurrentRow(0)

        # fill actions listwidget with actions
        self.fill_list(self.window.list_actions, conf.actions)

        # select first item
        self.window.list_actions.setCurrentRow(0)

        # paint colors onto color selection buttons and alternation example
        self.paint_colors()
        self.paint_color_alternation()
        self.change_color_alternation(conf.grid_alternation_intensity)

        # hide keyring setting if keyring is not available
        if KEYRING:
            self.window.input_checkbox_use_system_keyring.show()
        else:
            self.window.input_checkbox_use_system_keyring.hide()

        # hide 'Hide macOS Dock icon' if not on macOS
        if OS != OS_MACOS:
            self.window.input_checkbox_hide_macos_dock_icon.hide()

        # avoid showing offset setting if not icon in systray is configured
        if not OS in OS_NON_LINUX and not conf.icon_in_systray:
            self.toggle_systray_icon_offset()

        # important final size adjustment
        self.window.adjustSize()

    def show(self, tab=0):
        # hide them and thus be able to fix size if no extra Zabbix/Op5Monitor/IcingaWeb2 widgets are shown
        self.toggle_zabbix_widgets()
        self.toggle_op5monitor_widgets()
        self.toggle_expire_time_widgets()

        # small workaround for timestamp trick to avoid flickering
        # if the 'Settings' button was clicked too fast the timestamp difference
        # is too short and the statuswindow will keep open
        # modifying the timestamp could help
        statuswindow.is_shown_timestamp -= 1

        # tell the world that dialog pops up
        self.show_dialog.emit()

        # jump to requested tab in settings dialog
        self.window.tabs.setCurrentIndex(tab)

        # reset window if only needs smaller screen estate
        #self.window.adjustSize()
        #self.window.exec()
        super().show()

    @Slot()
    def show_new_server(self):
        """
            opens settings and new server dialogs - used by dialogs.server_missing
        """
        # emulate button click
        self.window.button_new_server.clicked.emit()

    @Slot()
    def show_filters(self):
        """
            opens filters settings after clicking button_filters in toparea
        """
        self.show(tab=2)

    @Slot()
    def show_defaults(self):
        """
            opens default settings after clicking button in acknowledge/downtime dialog
        """
        self.show(tab=6)

    def ok(self):
        """
            what to do if OK was pressed
        """
        global FONT, ICONS_FONT, statuswindow, menu, NUMBER_OF_DISPLAY_CHANGES

        # store position of statuswindow/statusbar only if statusbar is floating
        if conf.statusbar_floating:
            statuswindow.store_position_to_conf()

        # store hash of all display settings as display_mode to decide if statuswindow has to be recreated
        display_mode = str(conf.statusbar_floating) + \
                       str(conf.icon_in_systray) + \
                       str(conf.fullscreen) + \
                       str(conf.fullscreen_display) + \
                       str(conf.windowed)

        # do all stuff necessary after OK button was clicked
        # put widget values into conf
        for widget in self.window.__dict__.values():
            if widget.objectName().startswith('input_checkbox_'):
                conf.__dict__[widget.objectName().split('input_checkbox_')[1]] = widget.isChecked()
            elif widget.objectName().startswith('input_radiobutton_'):
                conf.__dict__[widget.objectName().split('input_radiobutton_')[1]] = widget.isChecked()
            elif widget.objectName().startswith("input_lineedit_"):
                conf.__dict__[widget.objectName().split('input_lineedit_')[1]] = widget.text()
            elif widget.objectName().startswith('input_spinbox_'):
                conf.__dict__[widget.objectName().split('input_spinbox_')[1]] = str(widget.value())
            elif widget.objectName().startswith('input_slider_'):
                conf.__dict__[widget.objectName().split('input_slider_')[1]] = str(widget.value())
            elif widget.objectName().startswith('input_combobox_'):
                conf.__dict__[widget.objectName().split('input_combobox_')[1]] = widget.currentText()
            elif widget.objectName().startswith('input_button_color_'):
                # get color value from color button stylesheet
                color = self.window.__dict__[widget.objectName()].styleSheet()
                color = color.split(':')[1].strip().split(';')[0]
                conf.__dict__[widget.objectName().split('input_button_')[1]] = color

        # convert some strings to integers and bools
        for item in conf.__dict__:
            if type(conf.__dict__[item]) == str:
                # when item is not one of those which always have to be strings then it might be OK to convert it
                if not item in CONFIG_STRINGS:
                    if conf.__dict__[item] in BOOLPOOL:
                        conf.__dict__[item] = BOOLPOOL[conf.__dict__[item]]
                    elif conf.__dict__[item].isdecimal():
                        conf.__dict__[item] = int(conf.__dict__[item])

        # start debug loop if debugging is enabled
        if conf.debug_mode:
            # only start debugging loop if it not already loops
            if statuswindow.worker.debug_loop_looping is False:
                self.start_debug_loop.emit()
        else:
            # set flag to tell debug loop it should stop please
            statuswindow.worker.debug_loop_looping = False

        # convert sorting fields to simple keys - maybe one day translated
        conf.default_sort_field = HEADERS_HEADERS_KEYS[conf.default_sort_field]

        # apply font
        conf.font = self.font.toString()
        # update global font and icons font
        FONT = self.font
        ICONS_FONT = QFont('Nagstamon', FONT.pointSize() + 2, QFont.Weight.Normal, False)

        # update brushes for treeview
        create_brushes()

        # save configuration
        conf.SaveConfig()

        # when display mode was changed its the easiest to destroy the old status window and create a new one
        # store display_mode to decide if statuswindow has to be recreated
        if display_mode != str(conf.statusbar_floating) + \
                str(conf.icon_in_systray) + \
                str(conf.fullscreen) + \
                str(conf.fullscreen_display) + \
                str(conf.windowed):

            # increase number of display changes for silly Windows-hides-statusbar-after-display-mode-change problem
            NUMBER_OF_DISPLAY_CHANGES += 1

            # stop statuswindow workers
            statuswindow.worker.running = False
            statuswindow.worker_notification.running = False

            # hide window to avoid laggy GUI - better none than laggy
            statuswindow.hide()

            # tell all treeview threads to stop
            for server_vbox in statuswindow.servers_vbox.children():
                server_vbox.table.worker.finish.emit()

            # stop statuswindow workers
            statuswindow.worker.finish.emit()
            statuswindow.worker_notification.finish.emit()

            # kick out ol' statuswindow
            statuswindow.kill()

            # create new global one
            statuswindow = StatusWindow()

            # context menu for systray and statuswindow
            menu = MenuContext()

        # tell statuswindow to refresh due to new settings
        self.changed.emit()

        # see if there are any servers created and enabled
        check_servers()

        # call close and macOS dock icon treatment from ancestor
        super().ok()

    @Slot()
    def cancel(self):
        """
            check if there are any usable servers configured
        """
        # call close and macOS dock icon treatment from ancestor
        super().cancel()
        check_servers()

    @Slot()
    def new_server(self):
        """
            create new server
        """
        dialogs.server.new()

    @Slot()
    def edit_server(self):
        """
            edit existing server
        """
        dialogs.server.edit()

    @Slot()
    def copy_server(self):
        """
            copy existing server
        """
        dialogs.server.copy()

    @Slot()
    def delete_server(self):
        """
            delete server, stop its thread, remove from config and list
        """
        # server to delete from current row in servers list
        server = conf.servers[self.window.list_servers.currentItem().text()]

        reply = QMessageBox.question(self.window, 'Nagstamon',
                                     f'Do you really want to delete monitor server <b>{server.name}</b>?',
                                     QMessageBox.StandardButton.Yes | QMessageBox.StandardButton.No,
                                     QMessageBox.StandardButton.No)

        if reply == QMessageBox.StandardButton.Yes:
            # in case server is enabled delete its vbox
            if server.enabled:
                for vbox in statuswindow.servers_vbox.children():
                    if vbox.server.name == server.name:
                        # stop thread by falsificate running flag
                        vbox.table.worker.running = False
                        vbox.table.worker.finish.emit()
                        break

            # kick server out of server instances
            servers.pop(server.name)
            # dito from config items
            conf.servers.pop(server.name)

            # refresh list
            # row index 0 to x
            row = self.window.list_servers.currentRow()
            # count real number, 1 to x
            count = self.window.list_servers.count()

            # if deleted row was the last line the new current row has to be the new last line, accidently the same as count
            if row == count - 1:
                # use the penultimate item as the new current one
                row = count - 2
            else:
                # go down one row
                row = row + 1

            # refresh list and mark new current row
            self.refresh_list(list_widget=self.window.list_servers,
                              list_conf=conf.servers,
                              current=self.window.list_servers.item(row).text())
            del (row, count)

        # delete server config file from disk
        conf.delete_file('servers', 'server_{0}.conf'.format(quote(server.name)))
        del server

    def refresh_list(self, list_widget, list_conf, current=''):
        """
            refresh given 'list_widget' from given 'list_conf' and mark 'current' as current
        """
        # clear list of servers
        list_widget.clear()
        # fill servers listwidget with servers
        self.fill_list(list_widget, list_conf)
        # select current edited item
        # activate currently created/edited server monitor item by first searching it in the list
        list_widget.setCurrentItem(list_widget.findItems(current, Qt.MatchFlag.MatchExactly)[0])

    @Slot()
    def new_action(self):
        """
            create new action
        """
        dialogs.action.new()

    @Slot()
    def edit_action(self):
        """
            edit existing action
        """
        dialogs.action.edit()

    @Slot()
    def copy_action(self):
        """
            copy existing action and edit it
        """
        dialogs.action.copy()

    @Slot()
    def delete_action(self):
        """
            delete action remove from config and list
        """
        # action to delete from current row in actions list
        action = conf.actions[self.window.list_actions.currentItem().text()]

        reply = QMessageBox.question(self.window, 'Nagstamon',
                                     'Do you really want to delete action <b>{action.name}</b>?',
                                     QMessageBox.StandardButton.Yes | QMessageBox.StandardButton.No,
                                     QMessageBox.StandardButton.No)

        if reply == QMessageBox.StandardButton.Yes:
            # kick action out of config items
            conf.actions.pop(action.name)

            # refresh list
            # row index 0 to x
            row = self.window.list_actions.currentRow()
            # count real number, 1 to x
            count = self.window.list_actions.count()

            # if deleted row was the last line the new current row has to be the new last line, accidently the same as count
            if row == count - 1:
                # use the penultimate item as the new current one
                row = count - 2
            else:
                # go down one row
                row = row + 1

            # refresh list and mark new current row
            self.refresh_list(list_widget=self.window.list_actions, list_conf=conf.actions,
                              current=self.window.list_actions.item(row).text())

            del (row, count)

        # delete action config file from disk
        conf.delete_file('actions', 'action_{0}.conf'.format(quote(action.name)))
        del action

    def choose_sound_file_decoration(method):
        """
            try to decorate sound file dialog
        """

        def decoration_function(self):
            # execute decorated function
            method(self)
            # shortcut for widget to fill and revaluate
            widget = self.window.__dict__['input_lineedit_notification_custom_sound_%s' % self.sound_file_type]

            # use 2 filters, sound files and all files
            file = dialogs.file_chooser.getOpenFileName(self.window,
                                                        filter='Sound files (*.mp3 *.MP3 *.mp4 *.MP4 '
                                                               '*.wav *.WAV *.ogg *.OGG);;'
                                                               'All files (*)')[0]

            # only take filename if QFileDialog gave something useful back
            if file != '':
                widget.setText(file)

        return (decoration_function)

    @choose_sound_file_decoration
    @Slot()
    def choose_sound_file_warning(self):
        self.sound_file_type = 'warning'

    @choose_sound_file_decoration
    @Slot()
    def choose_sound_file_critical(self):
        self.sound_file_type = 'critical'

    @choose_sound_file_decoration
    @Slot()
    def choose_sound_file_down(self):
        self.sound_file_type = 'down'

    def play_sound_file_decoration(method):
        """
            try to decorate sound file dialog
        """

        def decoration_function(self):
            # execute decorated function
            method(self)
            # shortcut for widget to fill and revaluate
            widget = self.window.__dict__['input_lineedit_notification_custom_sound_%s' % self.sound_file_type]

            # get file path from widget
            file = widget.text()

            # tell mediaplayer to play file only if it exists
            if mediaplayer.set_media(file) is True:
                mediaplayer.play()

        return (decoration_function)

    @play_sound_file_decoration
    @Slot()
    def play_sound_file_warning(self):
        self.sound_file_type = 'warning'

    @play_sound_file_decoration
    @Slot()
    def play_sound_file_critical(self):
        self.sound_file_type = 'critical'

    @play_sound_file_decoration
    @Slot()
    def play_sound_file_down(self):
        self.sound_file_type = 'down'

    def paint_colors(self):
        """
            fill color selection buttons with appropriate colors
        """
        # color buttons
        for color in [x for x in conf.__dict__ if x.startswith('color_')]:
            self.window.__dict__['input_button_%s' % (color)].setStyleSheet('''background-color: %s;
                                                                           border-width: 1px;
                                                                           border-color: black;
                                                                           border-style: solid;'''
                                                                            % conf.__dict__[color])
        # example color labels
        for label in [x for x in self.window.__dict__ if x.startswith('label_color_')]:
            status = label.split('label_color_')[1]
            self.window.__dict__[label].setStyleSheet('color: %s; background: %s' %
                                                      (conf.__dict__['color_%s_text' % (status)],
                                                       (conf.__dict__['color_%s_background' % (status)])))

    @Slot()
    def colors_defaults(self):
        """
            apply default colors to buttons
        """
        # color buttons
        for default_color in [x for x in conf.__dict__ if x.startswith('default_color_')]:
            # cut 'default_' off to get color
            color = default_color.split('default_')[1]
            self.window.__dict__['input_button_%s' % (color)].setStyleSheet('''background-color: %s;
                                                                           border-width: 1px;
                                                                           border-color: black;
                                                                           border-style: solid;'''
                                                                            % conf.__dict__[default_color])
        # example color labels
        for label in [x for x in self.window.__dict__ if x.startswith('label_color_')]:
            status = label.split('label_color_')[1]

            # get color values from color button stylesheets
            color_text = self.window.__dict__['input_button_color_' + status + '_text'].styleSheet()
            color_text = color_text.split(':')[1].strip().split(';')[0]
            color_background = self.window.__dict__['input_button_color_' + status + '_background'].styleSheet()
            color_background = color_background.split(':')[1].strip().split(';')[0]

            # apply color values from stylesheet to label
            self.window.__dict__[label].setStyleSheet('color: %s; background: %s' %
                                                      (color_text, color_background))

    @Slot(str)
    def color_chooser(self, item):
        """
            open QColorDialog to choose a color and change it in settings dialog
        """
        color = conf.__dict__['color_%s' % (item)]

        new_color = QColorDialog.getColor(QColor(color), parent=self.window)
        # if canceled the color is invalid
        if new_color.isValid():
            self.window.__dict__['input_button_color_%s' % (item)].setStyleSheet('''background-color: %s;
                                                                                border-width: 1px;
                                                                                border-color: black;
                                                                                border-style: solid;'''
                                                                                 % new_color.name())
            status = item.split('_')[0]
            # get color value from stylesheet to paint example
            text = self.window.__dict__['input_button_color_%s_text' % (status)].styleSheet()
            text = text.split(':')[1].strip().split(';')[0]
            background = self.window.__dict__['input_button_color_%s_background' % (status)].styleSheet()
            background = background.split(':')[1].strip().split(';')[0]
            # set example color
            self.window.__dict__['label_color_%s' % (status)].setStyleSheet('''color: {0};
                                                                           background: {1}
                                                                        '''.format(text, background))
            # update alternation colors
            self.paint_color_alternation()
            self.change_color_alternation(self.window.input_slider_grid_alternation_intensity.value())

    def paint_color_alternation(self):
        """
            paint the intensity example color labels taking actual colors from color
            chooser buttons
            this labels have the color of alteration level 0 aka default
        """
        for state in COLORS:
            # get text color from button CSS
            text = self.window.__dict__['input_button_color_{0}_text'
            .format(state.lower())] \
                .styleSheet() \
                .split(';\n')[0].split(': ')[1]
            # get background color from button CSS
            background = self.window.__dict__['input_button_color_{0}_background'
            .format(state.lower())] \
                .styleSheet() \
                .split(';\n')[0].split(': ')[1]
            # set CSS
            self.window.__dict__['label_intensity_{0}_0'.format(state.lower())] \
                .setStyleSheet('''color: {0};
                                              background-color: {1};
                                              padding-top: 3px;
                                              padding-bottom: 3px;
                                              '''.format(text, background))

    @Slot(int)
    def change_color_alternation(self, value):
        """
            fill alternation level 1 labels with altered color
            derived from level 0 labels aka default
        """
        for state in COLORS:
            # only evaluate colors if there is any stylesheet
            if len(self.window.__dict__['input_button_color_{0}_text'
                    .format(state.lower())] \
                           .styleSheet()) > 0:

                # access both labels
                label_0 = self.window.__dict__['label_intensity_{0}_0'.format(state.lower())]
                label_1 = self.window.__dict__['label_intensity_{0}_1'.format(state.lower())]

                # get text color from text color chooser button
                text = self.window.__dict__['input_button_color_{0}_text'
                .format(state.lower())] \
                    .styleSheet() \
                    .split(';\n')[0].split(': ')[1]

                # get background of level 0 label
                background = label_0.palette().color(QPalette.ColorRole.Window)
                r, g, b, a = background.getRgb()

                # if label background is too dark lighten the color instead of darken it mor
                if background.lightness() < 30:
                    if value > 5:
                        r += 30
                        g += 30
                        b += 30
                    r = round(r / 100 * (100 + value))
                    g = round(g / 100 * (100 + value))
                    b = round(b / 100 * (100 + value))
                else:
                    r = round(r / 100 * (100 - value))
                    g = round(g / 100 * (100 - value))
                    b = round(b / 100 * (100 - value))

                # finally apply new background color
                # easier with style sheets than with QPalette/QColor
                label_1.setStyleSheet('''color: {0};
                                         background-color: rgb({1}, {2}, {3});
                                         padding-top: 3px;
                                         padding-bottom: 3px;
                                      '''.format(text, r, g, b))

    @Slot()
    def change_color_alternation_by_value(self):
        """
            to be fired up when colors are reset
        """
        self.change_color_alternation(self.window.input_slider_grid_alternation_intensity.value())

    @Slot()
    def font_chooser(self):
        """
            use font dialog to choose a font
        """
        self.font = QFontDialog.getFont(self.font, parent=self.window)[0]
        self.window.label_font.setFont(self.font)

    @Slot()
    def font_default(self):
        """
            reset font to default font which was valid when Nagstamon was launched
        """
        self.window.label_font.setFont(DEFAULT_FONT)
        self.font = DEFAULT_FONT

    @Slot()
    def button_check_for_new_version_clicked(self):
        """
            at this point start_mode for version check is definitively False
        """
        self.check_for_new_version.emit(False, self.window)

    @Slot()
    def choose_browser_executable(self):
        """
            show dialog for selection of non-default browser
        """
        # present dialog with OS-specific sensible defaults
        if OS == OS_WINDOWS:
            filter = 'Executables (*.exe *.EXE);; All files (*)'
            directory = os.environ['ProgramFiles']
        elif OS == OS_MACOS:
            filter = ''
            directory = '/Applications'
        else:
            filter = ''
            directory = '/usr/bin'

        file = dialogs.file_chooser.getOpenFileName(self.window,
                                                    directory=directory,
                                                    filter=filter)[0]

        # only take filename if QFileDialog gave something useful back
        if file != '':
            self.window.input_lineedit_custom_browser.setText(file)

    @Slot()
    def toggle_zabbix_widgets(self):
        """
            Depending on the existence of an enabled Zabbix monitor the Zabbix widgets are shown or hidden
        """
        use_zabbix = False
        for server in servers.values():
            if server.enabled:
                if server.type.startswith('Zabbix'):
                    use_zabbix = True
                    break
        # remove extra Zabbix options
        if use_zabbix:
            for widget in self.ZABBIX_WIDGETS:
                widget.show()
        else:
            for widget in self.ZABBIX_WIDGETS:
                widget.hide()
        # remove custom color intensity labels
        if use_zabbix and self.window.input_checkbox_grid_use_custom_intensity.isChecked():
            for widget in self.ZABBIX_COLOR_INTENSITY_LABELS:
                widget.show()
        else:
            for widget in self.ZABBIX_COLOR_INTENSITY_LABELS:
                widget.hide()

    @Slot()
    def toggle_op5monitor_widgets(self):
        """
            Depending on the existence of an enabled Op5Monitor monitor the Op5Monitor widgets are shown or hidden
        """
        use_op5monitor = False
        for server in servers.values():
            if server.enabled:
                if server.type == 'op5Monitor':
                    use_op5monitor = True
                    break
        if use_op5monitor:
            for widget in self.OP5MONITOR_WIDGETS:
                widget.show()
        else:
            for widget in self.OP5MONITOR_WIDGETS:
                widget.hide()

    @Slot()
    def toggle_expire_time_widgets(self):
        """
            Depending on the existence of an enabled IcingaWeb2 or Alertmanager monitor the expire_time widgets are shown or hidden
        """
        use_expire_time = False
        for server in servers.values():
            if server.enabled:
                if server.type in ['IcingaWeb2', 'Alertmanager']:
                    use_expire_time = True
                    break
        if use_expire_time:
            for widget in self.EXPIRE_TIME_WIDGETS:
                widget.show()
        else:
            for widget in self.EXPIRE_TIME_WIDGETS:
                widget.hide()

    @Slot()
    def toggle_systray_icon_offset(self):
        """
            Only show offset spinbox when offset is enabled
        """
        if self.window.input_checkbox_systray_offset_use.isVisible():
            if self.window.input_checkbox_systray_offset_use.isChecked():
                self.window.input_spinbox_systray_offset.show()
                self.window.label_offset_statuswindow.show()
            else:
                self.window.input_spinbox_systray_offset.hide()
                self.window.label_offset_statuswindow.hide()
        else:
            self.window.input_spinbox_systray_offset.hide()
            self.window.label_offset_statuswindow.hide()


class Dialog_Server(Dialog):
    """
        Dialog used to setup one single server
    """

    # tell server has been edited
    edited = Signal()

    def __init__(self, dialog):
        Dialog.__init__(self, dialog)
        # define checkbox-to-widgets dependencies which apply at initialization
        # which widgets have to be hidden because of irrelevance
        # dictionary holds checkbox/radiobutton as key and relevant widgets in list
        self.TOGGLE_DEPS = {
            self.window.input_checkbox_use_autologin: [self.window.label_autologin_key,
                                                       self.window.input_lineedit_autologin_key],
            self.window.input_checkbox_use_proxy: [self.window.groupbox_proxy],

            self.window.input_checkbox_use_proxy_from_os: [self.window.label_proxy_address,
                                                           self.window.input_lineedit_proxy_address,
                                                           self.window.label_proxy_username,
                                                           self.window.input_lineedit_proxy_username,
                                                           self.window.label_proxy_password,
                                                           self.window.input_lineedit_proxy_password],
            self.window.input_checkbox_show_options: [self.window.groupbox_options],
            self.window.input_checkbox_custom_cert_use: [self.window.label_custom_ca_file,
                                                         self.window.input_lineedit_custom_cert_ca_file,
                                                         self.window.button_choose_custom_cert_ca_file]}

        self.TOGGLE_DEPS_INVERTED = [self.window.input_checkbox_use_proxy_from_os]

        # these widgets are shown or hidden depending on server type properties
        # the servers listed at each widget do need them
        self.VOLATILE_WIDGETS = {
            self.window.label_monitor_cgi_url: ['Nagios', 'Icinga', 'Thruk', 'Sensu', 'SensuGo'],
            self.window.input_lineedit_monitor_cgi_url: ['Nagios', 'Icinga', 'Thruk', 'Sensu', 'SensuGo'],
            self.window.input_checkbox_use_autologin: ['Centreon', 'monitos4x', 'Thruk'],
            self.window.input_lineedit_autologin_key: ['Centreon', 'monitos4x', 'Thruk'],
            self.window.label_autologin_key: ['Centreon', 'monitos4x', 'Thruk'],
            self.window.input_checkbox_no_cookie_auth: ['IcingaWeb2', 'Sensu'],
            self.window.input_checkbox_use_display_name_host: ['Icinga', 'IcingaWeb2'],
            self.window.input_checkbox_use_display_name_service: ['Icinga', 'IcingaWeb2', 'Thruk'],
            self.window.input_checkbox_use_description_name_service: ['Zabbix'],
            self.window.input_checkbox_force_authuser: ['Checkmk Multisite'],
            self.window.groupbox_checkmk_views: ['Checkmk Multisite'],
            self.window.input_lineedit_host_filter: ['op5Monitor'],
            self.window.input_lineedit_service_filter: ['op5Monitor'],
            self.window.label_service_filter: ['op5Monitor'],
            self.window.label_host_filter: ['op5Monitor'],
            self.window.input_lineedit_hashtag_filter: ['Opsview'],
            self.window.label_hashtag_filter: ['Opsview'],
            self.window.input_checkbox_can_change_only: ['Opsview'],
            self.window.label_monitor_site: ['Sensu'],
            self.window.input_lineedit_monitor_site: ['Sensu'],
            self.window.label_map_to_hostname: ['Prometheus', 'Alertmanager'],
            self.window.input_lineedit_map_to_hostname: ['Prometheus', 'Alertmanager'],
            self.window.label_map_to_servicename: ['Prometheus', 'Alertmanager'],
            self.window.input_lineedit_map_to_servicename: ['Prometheus', 'Alertmanager'],
            self.window.label_map_to_status_information: ['Prometheus', 'Alertmanager'],
            self.window.input_lineedit_map_to_status_information: ['Prometheus', 'Alertmanager'],
            self.window.label_alertmanager_filter: ['Alertmanager'],
            self.window.input_lineedit_alertmanager_filter: ['Alertmanager'],
            self.window.label_map_to_ok: ['Alertmanager'],
            self.window.input_lineedit_map_to_ok: ['Alertmanager'],
            self.window.label_map_to_unknown: ['Alertmanager'],
            self.window.input_lineedit_map_to_unknown: ['Alertmanager'],
            self.window.label_map_to_warning: ['Alertmanager'],
            self.window.input_lineedit_map_to_warning: ['Alertmanager'],
            self.window.label_map_to_critical: ['Alertmanager'],
            self.window.input_lineedit_map_to_critical: ['Alertmanager']
        }

        # to be used when selecting authentication method Kerberos
        self.AUTHENTICATION_WIDGETS = [
            self.window.label_username,
            self.window.input_lineedit_username,
            self.window.label_password,
            self.window.input_lineedit_password,
            self.window.input_checkbox_save_password]

        self.AUTHENTICATION_BEARER_WIDGETS = [
            self.window.label_username,
            self.window.input_lineedit_username]

        self.AUTHENTICATION_ECP_WIDGETS = [
            self.window.label_idp_ecp_endpoint,
            self.window.input_lineedit_idp_ecp_endpoint]

        # fill default order fields combobox with monitor server types
        self.window.input_combobox_type.addItems(sorted(SERVER_TYPES.keys(), key=str.lower))
        # default to Nagios as it is the mostly used monitor server
        self.window.input_combobox_type.setCurrentText('Nagios')

        # set folder and play symbols to choose and play buttons
        self.window.button_choose_custom_cert_ca_file.setText('')
        self.window.button_choose_custom_cert_ca_file.setIcon(
            self.window.button_choose_custom_cert_ca_file.style().standardIcon(QStyle.StandardPixmap.SP_DirIcon))
        # connect choose custom cert CA file button with file dialog
        self.window.button_choose_custom_cert_ca_file.clicked.connect(self.choose_custom_cert_ca_file)

        # fill authentication combobox
        self.window.input_combobox_authentication.addItems(['Basic', 'Digest', 'Kerberos', 'Bearer'])
        if ECP_AVAILABLE is True:
            self.window.input_combobox_authentication.addItems(['ECP'])

        # detect change of server type which leads to certain options shown or hidden
        self.window.input_combobox_type.activated.connect(self.toggle_type)

        # when authentication is changed to Kerberos then disable username/password as the are now useless
        self.window.input_combobox_authentication.activated.connect(self.toggle_authentication)

        # reset Checkmk views
        self.window.button_checkmk_view_hosts_reset.clicked.connect(self.checkmk_view_hosts_reset)
        self.window.button_checkmk_view_services_reset.clicked.connect(self.checkmk_view_services_reset)

        # mode needed for evaluate dialog after ok button pressed - defaults to 'new'
        self.mode = 'new'

    @Slot(int)
    def toggle_type(self, server_type_index=0):
        # server_type_index is not needed - we get the server type from .currentText()
        # check if server type is listed in volatile widgets to decide if it has to be shown or hidden
        for widget, server_types in self.VOLATILE_WIDGETS.items():
            if self.window.input_combobox_type.currentText() in server_types:
                widget.show()
            else:
                widget.hide()

    @Slot()
    def toggle_authentication(self):
        """
            when authentication is changed to Kerberos then disable username/password as the are now useless
        """
        if self.window.input_combobox_authentication.currentText() == 'Kerberos':
            for widget in self.AUTHENTICATION_WIDGETS:
                widget.hide()
        else:
            for widget in self.AUTHENTICATION_WIDGETS:
                widget.show()

        if self.window.input_combobox_authentication.currentText() == 'ECP':
            for widget in self.AUTHENTICATION_ECP_WIDGETS:
                widget.show()
        else:
            for widget in self.AUTHENTICATION_ECP_WIDGETS:
                widget.hide()

        # change credential input for bearer auth
        if self.window.input_combobox_authentication.currentText() == 'Bearer':
            for widget in self.AUTHENTICATION_BEARER_WIDGETS:
                widget.hide()
                self.window.label_password.setText('Token')
        else:
            for widget in self.AUTHENTICATION_BEARER_WIDGETS:
                widget.show()
                self.window.label_password.setText('Password')

        # after hiding authentication widgets dialog might shrink
        self.window.adjustSize()

    def dialog_decoration(method):
        """
            try with a decorator instead of repeated calls
        """

        # function which decorates method

        def decoration_function(self, **kwargs):
            """
                self.server_conf has to be set by decorated method
            """
            # previous server conf only useful when editing - defaults to None
            self.previous_server_conf = None

            # call decorated method
            method(self, **kwargs)

            # run through all input widgets and and apply defaults from config
            for widget in self.window.__dict__:
                if widget.startswith('input_'):
                    if widget.startswith('input_checkbox_'):
                        setting = widget.split('input_checkbox_')[1]
                        self.window.__dict__[widget].setChecked(self.server_conf.__dict__[setting])
                    elif widget.startswith('input_radiobutton_'):
                        setting = widget.split('input_radiobutton_')[1]
                        self.window.__dict__[widget].setChecked(self.server_conf.__dict__[setting])
                    elif widget.startswith('input_combobox_'):
                        setting = widget.split('input_combobox_')[1]
                        self.window.__dict__[widget].setCurrentText(self.server_conf.__dict__[setting])
                    elif widget.startswith('input_lineedit_'):
                        setting = widget.split('input_lineedit_')[1]
                        self.window.__dict__[widget].setText(self.server_conf.__dict__[setting])
                    elif widget.startswith('input_spinbox_'):
                        setting = widget.split('input_spinbox_')[1]
                        self.window.__dict__[widget].setValue(self.server_conf.__dict__[setting])

            # set current authentication type by using capitalized first letter via .title()
            self.window.input_combobox_authentication.setCurrentText(self.server_conf.authentication.title())

            # initially hide not needed widgets
            self.toggle_type()

            # disable unneeded authentication widgets if Kerberos is used
            self.toggle_authentication()

            # apply toggle-dependencies between checkboxes and certain widgets
            self.toggle_toggles()

            # open extra options if wanted e.g. by button_fix_tls_error
            if 'show_options' in self.__dict__:
                if self.show_options:
                    self.window.input_checkbox_show_options.setChecked(True)

            # important final size adjustment
            self.window.adjustSize()

            # if running on macOS with disabled dock icon the dock icon might have to be made visible
            # to make Nagstamon accept keyboard input
            self.show_macos_dock_icon_if_necessary()

            self.window.exec()

            # en reverse the dock icon might be hidden again after a potential keyboard input
            self.hide_macos_dock_icon_if_necessary()

        # give back decorated function
        return (decoration_function)

    @dialog_decoration
    def new(self):
        """
            create new server, set default values
        """
        self.mode = 'new'

        # create new server config object
        self.server_conf = Server()
        # window title might be pretty simple
        self.window.setWindowTitle('New server')

    @dialog_decoration
    def edit(self, server_name=None, show_options=False):
        """
            edit existing server
            when called by Edit button in ServerVBox use given server_name to get server config
        """
        self.mode = 'edit'
        # shorter server conf
        if server_name is None:
            self.server_conf = conf.servers[dialogs.settings.window.list_servers.currentItem().text()]
        else:
            self.server_conf = conf.servers[server_name]
        # store monitor name in case it will be changed
        self.previous_server_conf = deepcopy(self.server_conf)
        # set window title
        self.window.setWindowTitle('Edit %s' % (self.server_conf.name))
        # set self.show_options to give value to decorator
        self.show_options = show_options

    @dialog_decoration
    def copy(self):
        """
            copy existing server
        """
        self.mode = 'copy'
        # shorter server conf
        self.server_conf = deepcopy(conf.servers[dialogs.settings.window.list_servers.currentItem().text()])
        # set window title before name change to reflect copy
        self.window.setWindowTitle('Copy %s' % (self.server_conf.name))
        # indicate copy of other server
        self.server_conf.name = 'Copy of ' + self.server_conf.name

    def ok(self):
        """
            evaluate state of widgets to get new configuration
        """
        # global statement necessary because of reordering of servers OrderedDict
        global servers

        # strip name to avoid whitespace
        server_name = self.window.input_lineedit_name.text().strip()

        # check that no duplicate name exists
        if server_name in conf.servers and \
                (self.mode in ['new', 'copy'] or
                 self.mode == 'edit' and self.server_conf != conf.servers[server_name]):
            # cry if duplicate name exists
            QMessageBox.critical(self.window,
                        'Nagstamon',
                        f'The monitor server name <b>{server_name}</b> is already used.',
                        QMessageBox.StandardButton.Ok)
        else:
            # get configuration from UI
            for widget in self.window.__dict__:
                if widget.startswith('input_'):
                    if widget.startswith('input_checkbox_'):
                        setting = widget.split('input_checkbox_')[1]
                        self.server_conf.__dict__[setting] = self.window.__dict__[widget].isChecked()
                    elif widget.startswith('input_radiobutton_'):
                        setting = widget.split('input_radiobutton_')[1]
                        self.server_conf.__dict__[setting] = self.window.__dict__[widget].isChecked()
                    elif widget.startswith('input_combobox_'):
                        setting = widget.split('input_combobox_')[1]
                        self.server_conf.__dict__[setting] = self.window.__dict__[widget].currentText()
                    elif widget.startswith('input_lineedit_'):
                        setting = widget.split('input_lineedit_')[1]
                        self.server_conf.__dict__[setting] = self.window.__dict__[widget].text()
                    elif widget.startswith('input_spinbox_'):
                        setting = widget.split('input_spinbox_')[1]
                        self.server_conf.__dict__[setting] = self.window.__dict__[widget].value()

            # URLs should not end with / - clean it
            self.server_conf.monitor_url = self.server_conf.monitor_url.rstrip('/')
            self.server_conf.monitor_cgi_url = self.server_conf.monitor_cgi_url.rstrip('/')

            # convert some strings to integers and bools
            for item in self.server_conf.__dict__:
                if type(self.server_conf.__dict__[item]) == str:
                    # when item is not one of those which always have to be strings then it might be OK to convert it
                    if not item in CONFIG_STRINGS:
                        if self.server_conf.__dict__[item] in BOOLPOOL:
                            self.server_conf.__dict__[item] = BOOLPOOL[self.server_conf.__dict__[item]]
                        elif self.server_conf.__dict__[item].isdecimal():
                            self.server_conf.__dict__[item] = int(self.server_conf.__dict__[item])

            # store lowered authentication type
            self.server_conf.authentication = self.server_conf.authentication.lower()

            # edited servers will be deleted and recreated with new configuration
            if self.mode == 'edit':
                # remove old server vbox from status window if still running
                for vbox in statuswindow.servers_vbox.children():
                    if vbox.server.name == self.previous_server_conf.name:
                        # disable server
                        vbox.server.enabled = False
                        # stop thread by falsificate running flag
                        vbox.table.worker.running = False
                        vbox.table.worker.finish.emit()
                        # nothing more to do
                        break

                # delete previous name
                conf.servers.pop(self.previous_server_conf.name)

                # delete edited and now not needed server instance - if it exists
                if self.previous_server_conf.name in servers.keys():
                    servers.pop(self.previous_server_conf.name)

            # some monitor servers do not need cgi-url - reuse self.VOLATILE_WIDGETS to find out which one
            if self.server_conf.type not in self.VOLATILE_WIDGETS[self.window.input_lineedit_monitor_cgi_url]:
                self.server_conf.monitor_cgi_url = self.server_conf.monitor_url

            # add new server configuration in every case and use stripped name to avoid spaces
            self.server_conf.name = server_name
            conf.servers[server_name] = self.server_conf

            # add new server instance to global servers dict
            servers[server_name] = create_server(self.server_conf)
            if self.server_conf.enabled is True:
                servers[server_name].enabled = True
                # create vbox
                statuswindow.servers_vbox.addLayout(statuswindow.create_ServerVBox(servers[server_name]))
                # renew list of server vboxes in status window
                statuswindow.sort_ServerVBoxes()

            # reorder servers in dict to reflect changes
            servers_freshly_sorted = sorted(servers.items())
            servers.clear()
            servers.update(servers_freshly_sorted)
            del (servers_freshly_sorted)

            # refresh list of servers, give call the current server name to highlight it
            dialogs.settings.refresh_list(list_widget=dialogs.settings.window.list_servers,
                                          list_conf=conf.servers,
                                          current=self.server_conf.name)

            # tell main window about changes (Zabbix, Opsview for example)
            self.edited.emit()

            # delete old server .conf file to reflect name changes
            # new one will be written soon
            if self.previous_server_conf is not None:
                conf.delete_file('servers', 'server_{0}.conf'.format(quote(self.previous_server_conf.name)))

            # store server settings
            conf.SaveMultipleConfig('servers', 'server')

        # call close and macOS dock icon treatment from ancestor
        super().ok()

    @Slot()
    def choose_custom_cert_ca_file(self):
        """
            show dialog for selection of non-default browser
        """
        filter = 'All files (*)'
        file = dialogs.file_chooser.getOpenFileName(self.window,
                                                    directory=os.path.expanduser('~'),
                                                    filter=filter)[0]

        # only take filename if QFileDialog gave something useful back
        if file != '':
            self.window.input_lineedit_custom_cert_ca_file.setText(file)

    @Slot()
    def checkmk_view_hosts_reset(self):
        self.window.input_lineedit_checkmk_view_hosts.setText('nagstamon_hosts')

    @Slot()
    def checkmk_view_services_reset(self):
        self.window.input_lineedit_checkmk_view_services.setText('nagstamon_svc')


class Dialog_Action(Dialog):
    """
        Dialog used to setup one single action
    """

    # mapping between action types and combobox content
    ACTION_TYPES = {'browser': 'Browser',
                    'command': 'Command',
                    'url': 'URL'}

    def __init__(self, dialog):
        Dialog.__init__(self, dialog)

        # define checkbox-to-widgets dependencies which apply at initialization
        # which widgets have to be hidden because of irrelevance
        # dictionary holds checkbox/radiobutton as key and relevant widgets in list
        self.TOGGLE_DEPS = {
            self.window.input_checkbox_re_host_enabled: [self.window.input_lineedit_re_host_pattern,
                                                         self.window.input_checkbox_re_host_reverse],
            self.window.input_checkbox_re_service_enabled: [self.window.input_lineedit_re_service_pattern,
                                                            self.window.input_checkbox_re_service_reverse],
            self.window.input_checkbox_re_status_information_enabled: [
                self.window.input_lineedit_re_status_information_pattern,
                self.window.input_checkbox_re_status_information_reverse],
            self.window.input_checkbox_re_duration_enabled: [self.window.input_lineedit_re_duration_pattern,
                                                             self.window.input_checkbox_re_duration_reverse],
            self.window.input_checkbox_re_attempt_enabled: [self.window.input_lineedit_re_attempt_pattern,
                                                            self.window.input_checkbox_re_attempt_reverse],
            self.window.input_checkbox_re_groups_enabled: [self.window.input_lineedit_re_groups_pattern,
                                                           self.window.input_checkbox_re_groups_reverse]}

        # fill action types into combobox
        self.window.input_combobox_type.addItems(sorted(self.ACTION_TYPES.values()))

        # fill default order fields combobox with monitor server types
        self.window.input_combobox_monitor_type.addItem("All monitor servers")
        self.window.input_combobox_monitor_type.addItems(sorted(SERVER_TYPES.keys(), key=str.lower))
        # default to Nagios as it is the mostly used monitor server
        self.window.input_combobox_monitor_type.setCurrentIndex(0)

    def dialog_decoration(method):
        """
            try with a decorator instead of repeated calls
        """

        # function which decorates method

        def decoration_function(self):
            """
                self.server_conf has to be set by decorated method
            """

            # previous action conf only useful when editing - defaults to None
            self.previous_action_conf = None

            # call decorated method
            method(self)

            # run through all input widgets and and apply defaults from config
            for widget in self.window.__dict__:
                if widget.startswith('input_'):
                    if widget.startswith('input_checkbox_'):
                        setting = widget.split('input_checkbox_')[1]
                        self.window.__dict__[widget].setChecked(self.action_conf.__dict__[setting])
                    elif widget.startswith('input_radiobutton_'):
                        setting = widget.split('input_radiobutton_')[1]
                        self.window.__dict__[widget].setChecked(self.action_conf.__dict__[setting])
                    elif widget.startswith('input_lineedit_'):
                        setting = widget.split('input_lineedit_')[1]
                        self.window.__dict__[widget].setText(self.action_conf.__dict__[setting])
                    elif widget.startswith('input_textedit_'):
                        setting = widget.split('input_textedit_')[1]
                        self.window.__dict__[widget].setText(self.action_conf.__dict__[setting])

            # set comboboxes
            self.window.input_combobox_type.setCurrentText(self.ACTION_TYPES[self.action_conf.type.lower()])
            self.window.input_combobox_monitor_type.setCurrentText(self.action_conf.monitor_type)

            # apply toggle-dependencies between checkboxes and certain widgets
            self.toggle_toggles()

            # important final size adjustment
            self.window.adjustSize()

            # if running on macOS with disabled dock icon the dock icon might have to be made visible
            # to make Nagstamon accept keyboard input
            self.show_macos_dock_icon_if_necessary()

            self.window.exec()

            # en reverse the dock icon might be hidden again after a potential keyboard input
            self.hide_macos_dock_icon_if_necessary()

        # give back decorated function
        return (decoration_function)

    @dialog_decoration
    def new(self):
        """
            create new server
        """
        self.mode = 'new'

        # create new server config object
        self.action_conf = Action()
        # window title might be pretty simple
        self.window.setWindowTitle('New action')

    @dialog_decoration
    def edit(self):
        """
            edit existing action
        """
        self.mode = 'edit'
        # shorter action conf
        self.action_conf = conf.actions[dialogs.settings.window.list_actions.currentItem().text()]
        # store action name in case it will be changed
        self.previous_action_conf = deepcopy(self.action_conf)
        # set window title
        self.window.setWindowTitle('Edit %s' % (self.action_conf.name))

    @dialog_decoration
    def copy(self):
        """
            copy existing action
        """
        self.mode = 'copy'
        # shorter action conf
        self.action_conf = deepcopy(conf.actions[dialogs.settings.window.list_actions.currentItem().text()])
        # set window title before name change to reflect copy
        self.window.setWindowTitle('Copy %s' % (self.action_conf.name))
        # indicate copy of other action
        self.action_conf.name = 'Copy of ' + self.action_conf.name

    def ok(self):
        """
            evaluate state of widgets to get new configuration
        """
        # check that no duplicate name exists
        if self.window.input_lineedit_name.text() in conf.actions and \
                (self.mode in ['new', 'copy'] or
                 self.mode == 'edit' and self.action_conf != conf.actions[self.window.input_lineedit_name.text()]):
            # cry if duplicate name exists
            QMessageBox.critical(self.window, 'Nagstamon',
                                      f'The action name <b>{self.window.input_lineedit_name.text()}</b> is already used.',
                                      QMessageBox.StandardButton.Ok)
        else:
            # get configuration from UI
            for widget in self.window.__dict__:
                if widget.startswith('input_'):
                    if widget.startswith('input_checkbox_'):
                        setting = widget.split('input_checkbox_')[1]
                        self.action_conf.__dict__[setting] = self.window.__dict__[widget].isChecked()
                    if widget.startswith('input_radiobutton_'):
                        setting = widget.split('input_radiobutton_')[1]
                        self.action_conf.__dict__[setting] = self.window.__dict__[widget].isChecked()
                    elif widget.startswith('input_combobox_'):
                        setting = widget.split('input_combobox_')[1]
                        self.action_conf.__dict__[setting] = self.window.__dict__[widget].currentText()
                    elif widget.startswith('input_lineedit_'):
                        setting = widget.split('input_lineedit_')[1]
                        self.action_conf.__dict__[setting] = self.window.__dict__[widget].text()
                    elif widget.startswith('input_textedit_'):
                        setting = widget.split('input_textedit_')[1]
                        self.action_conf.__dict__[setting] = self.window.__dict__[widget].toPlainText()

            # edited action will be deleted and recreated with new configuration
            if self.mode == 'edit':
                # delete previous name
                conf.actions.pop(self.previous_action_conf.name)

            # Avoid wrong monitor type which blocks display of action
            if self.action_conf.monitor_type not in SERVER_TYPES:
                self.action_conf.monitor_type = ''

            # lower type to recognize action type on monitor
            self.action_conf.type = self.action_conf.type.lower()

            # add edited  or new/copied action
            conf.actions[self.action_conf.name] = self.action_conf

            # refresh list of actions, give call the current action name to highlight it
            dialogs.settings.refresh_list(list_widget=dialogs.settings.window.list_actions,
                                          list_conf=conf.actions,
                                          current=self.action_conf.name)

            # delete old action .conf file to reflect name changes
            # new one will be written soon
            if self.previous_action_conf is not None:
                conf.delete_file('actions', 'action_{0}.conf'.format(quote(self.previous_action_conf.name)))

            # store server settings
            conf.SaveMultipleConfig('actions', 'action')

        # call close and macOS dock icon treatment from ancestor
        super().ok()


class Dialog_Acknowledge(Dialog):
    """
        Dialog for acknowledging host/service problems
    """

    # store host and service to be used for OK button evaluation
    server = None
    host_list = service_list = []

    # tell worker to acknowledge some troublesome item
    acknowledge = Signal(dict)

    def __init__(self, dialog):
        Dialog.__init__(self, dialog)

        self.TOGGLE_DEPS = {
            self.window.input_checkbox_use_expire_time: [self.window.input_datetime_expire_time]
        }

        # still clumsy but better than negating the other server types
        PROMETHEUS_OR_ALERTMANAGER = ['Alertmanager',
                                      'Prometheus']
        NOT_PROMETHEUS_OR_ALERTMANAGER = [x.TYPE for x in SERVER_TYPES.values() if
                                          x.TYPE not in PROMETHEUS_OR_ALERTMANAGER]

        self.VOLATILE_WIDGETS = {
            self.window.input_checkbox_use_expire_time: ['IcingaWeb2'],
            self.window.input_datetime_expire_time: ['IcingaWeb2', 'Alertmanager'],
            self.window.input_checkbox_sticky_acknowledgement: NOT_PROMETHEUS_OR_ALERTMANAGER,
            self.window.input_checkbox_send_notification: NOT_PROMETHEUS_OR_ALERTMANAGER,
            self.window.input_checkbox_persistent_comment: NOT_PROMETHEUS_OR_ALERTMANAGER,
            self.window.input_checkbox_acknowledge_all_services: NOT_PROMETHEUS_OR_ALERTMANAGER
        }

        self.FORCE_DATETIME_EXPIRE_TIME = ['Alertmanager']

    def initialize(self, server=None, host=[], service=[]):
        # store server, host and service to be used for OK button evaluation
        self.server = server
        self.host_list = host
        self.service_list = service

        self.window.setWindowTitle('Acknowledge hosts and services')
        str = ''

        for i in range(len(self.host_list)):
            if self.service_list[i] == "":
                str = str + 'Host <b>%s</b><br>' % (self.host_list[i])
            else:
                str = str + 'Service <b>%s</b> on host <b>%s</b><br>' % (self.service_list[i], self.host_list[i])

        self.window.input_label_description.setText(str)

        # default flags of monitor acknowledgement
        self.window.input_checkbox_sticky_acknowledgement.setChecked(conf.defaults_acknowledge_sticky)
        self.window.input_checkbox_send_notification.setChecked(conf.defaults_acknowledge_send_notification)
        self.window.input_checkbox_persistent_comment.setChecked(conf.defaults_acknowledge_persistent_comment)
        self.window.input_checkbox_use_expire_time.setChecked(conf.defaults_acknowledge_expire)
        if len(self.host_list) == 1:
            self.window.input_checkbox_acknowledge_all_services.setChecked(conf.defaults_acknowledge_all_services)
            self.window.input_checkbox_acknowledge_all_services.show()
        else:
            self.window.input_checkbox_acknowledge_all_services.setChecked(False)
            self.window.input_checkbox_acknowledge_all_services.hide()

        # default author + comment
        self.window.input_lineedit_comment.setText(conf.defaults_acknowledge_comment)
        self.window.input_lineedit_comment.setFocus()

        # set default and minimum value for expire time
        qdatetime = QDateTime.currentDateTime()
        self.window.input_datetime_expire_time.setMinimumDateTime(qdatetime)
        # set default expire time from configuration
        self.window.input_datetime_expire_time.setDateTime(qdatetime.addSecs(
            conf.defaults_acknowledge_expire_duration_hours * 60 * 60 + conf.defaults_acknowledge_expire_duration_minutes * 60
        ))

        # Show or hide widgets based on server
        if self.server is not None:
            for widget, server_types in self.VOLATILE_WIDGETS.items():
                if self.server.TYPE in server_types:
                    widget.show()
                    self.toggle_toggles()
                else:
                    widget.hide()
            if self.server.TYPE in self.FORCE_DATETIME_EXPIRE_TIME:
                self.window.input_datetime_expire_time.show()

        # Adjust to current size if items are hidden in menu
        # Otherwise it will get confused and chop off text
        self.window.options_groupbox.adjustSize()
        self.window.adjustSize()

    def ok(self):
        """
            acknowledge miserable host/service
        """
        # create a list of all service of selected host to acknowledge them all
        all_services = list()
        acknowledge_all_services = self.window.input_checkbox_acknowledge_all_services.isChecked()

        if acknowledge_all_services is True:
            for i in self.server.nagitems_filtered["services"].values():
                for s in i:
                    if s.host in self.host_list:
                        all_services.append(s.name)

        if self.window.input_checkbox_use_expire_time.isChecked() or self.server.TYPE in self.FORCE_DATETIME_EXPIRE_TIME:
            # Format used in UI
            # 2019-11-01T18:17:39
            expire_datetime = self.window.input_datetime_expire_time.dateTime().toString("yyyy-MM-ddTHH:mm:ss")
        else:
            expire_datetime = None

        for line_number in range(len(self.host_list)):
            service = self.service_list[line_number]
            host = self.host_list[line_number]

            # send signal to tablewidget worker to care about acknowledging with supplied information
            self.acknowledge.emit({'server': self.server,
                                   'host': host,
                                   'service': service,
                                   'author': self.server.username,
                                   'comment': self.window.input_lineedit_comment.text(),
                                   'sticky': self.window.input_checkbox_sticky_acknowledgement.isChecked(),
                                   'notify': self.window.input_checkbox_send_notification.isChecked(),
                                   'persistent': self.window.input_checkbox_persistent_comment.isChecked(),
                                   'acknowledge_all_services': acknowledge_all_services,
                                   'all_services': all_services,
                                   'expire_time': expire_datetime})
        # call close and macOS dock icon treatment from ancestor
        super().ok()

class Dialog_Downtime(Dialog):
    """
        Dialog for putting hosts/services into downtime
    """

    # send signal to get start and end of a downtime asynchronously
    get_start_end = Signal(str, str)

    # signal to tell worker to commit downtime
    downtime = Signal(dict)

    # store host and service to be used for OK button evaluation
    server = None
    host_list = service_list = []

    def __init__(self, dialog):
        Dialog.__init__(self, dialog)

    def initialize(self, server=None, host=[], service=[]):
        # store server, host and service to be used for OK button evaluation
        self.server = server
        self.host_list = host
        self.service_list = service

        self.window.setWindowTitle('Downtime for host and service')
        str = ''

        for i in range(len(self.host_list)):
            if self.service_list[i] == "":
                str = str + 'Host <b>%s</b><br>' % (self.host_list[i])
            else:
                str = str + 'Service <b>%s</b> on host <b>%s</b><br>' % (self.service_list[i], self.host_list[i])

        self.window.input_label_description.setText(str)

        # default flags of monitor acknowledgement
        self.window.input_spinbox_duration_hours.setValue(int(conf.defaults_downtime_duration_hours))
        self.window.input_spinbox_duration_minutes.setValue(int(conf.defaults_downtime_duration_minutes))
        self.window.input_radiobutton_type_fixed.setChecked(conf.defaults_downtime_type_fixed)
        self.window.input_radiobutton_type_flexible.setChecked(conf.defaults_downtime_type_flexible)

        # hide/show downtime settings according to typw
        self.window.input_radiobutton_type_fixed.clicked.connect(self.set_type_fixed)
        self.window.input_radiobutton_type_flexible.clicked.connect(self.set_type_flexible)

        # show or hide widgets for time settings
        if self.window.input_radiobutton_type_fixed.isChecked():
            self.set_type_fixed()
        else:
            self.set_type_flexible()

        # empty times at start, will be filled by set_start_end
        self.window.input_lineedit_start_time.setText('n/a')
        self.window.input_lineedit_end_time.setText('n/a')

        # default author + comment
        self.window.input_lineedit_comment.setText(conf.defaults_downtime_comment)
        self.window.input_lineedit_comment.setFocus()

        if self.server is not None:
            # at first initialization server is still None
            self.get_start_end.emit(self.server.name, self.host_list[0])

    def ok(self):
        """
            schedule downtime for miserable host/service
        """
        # type of downtime - fixed or flexible
        if self.window.input_radiobutton_type_fixed.isChecked() is True:
            fixed = 1
        else:
            fixed = 0

        for line_number in range(len(self.host_list)):
            service = self.service_list[line_number]
            host = self.host_list[line_number]

            self.downtime.emit({'server': self.server,
                                'host': host,
                                'service': service,
                                'author': self.server.username,
                                'comment': self.window.input_lineedit_comment.text(),
                                'fixed': fixed,
                                'start_time': self.window.input_lineedit_start_time.text(),
                                'end_time': self.window.input_lineedit_end_time.text(),
                                'hours': int(self.window.input_spinbox_duration_hours.value()),
                                'minutes': int(self.window.input_spinbox_duration_minutes.value())})
        # call close and macOS dock icon treatment from ancestor
        super().ok()

    @Slot(str, str)
    def set_start_end(self, start, end):
        """
            put values sent by worker into start and end fields
        """
        self.window.input_lineedit_start_time.setText(start)
        self.window.input_lineedit_end_time.setText(end)

    @Slot()
    def set_type_fixed(self):
        """
            enable/disable appropriate widgets if type is "Fixed"
        """
        self.window.label_duration.hide()
        self.window.label_duration_hours.hide()
        self.window.label_duration_minutes.hide()
        self.window.input_spinbox_duration_hours.hide()
        self.window.input_spinbox_duration_minutes.hide()

    @Slot()
    def set_type_flexible(self):
        """
            enable/disable appropriate widgets if type is "Flexible"
        """
        self.window.label_duration.show()
        self.window.label_duration_hours.show()
        self.window.label_duration_minutes.show()
        self.window.input_spinbox_duration_hours.show()
        self.window.input_spinbox_duration_minutes.show()


class Dialog_Submit(Dialog):
    """
        Dialog for submitting arbitrarily chosen results
    """
    # store host and service to be used for OK button evaluation
    server = None
    host = service = ''

    submit = Signal(dict)

    def __init__(self, dialog):
        Dialog.__init__(self, dialog)

    def initialize(self, server=None, host='', service=''):
        # store server, host and service to be used for OK button evaluation
        self.server = server
        self.host = host
        self.service = service

        # if service is "" it must be a host
        if service == "":
            # set label for acknowledging a host
            self.window.setWindowTitle('Submit check result for host')
            self.window.input_label_description.setText('Host <b>%s</b>' % (host))
            # services do not need all states
            self.window.input_radiobutton_result_up.show()
            self.window.input_radiobutton_result_ok.hide()
            self.window.input_radiobutton_result_warning.hide()
            self.window.input_radiobutton_result_critical.hide()
            self.window.input_radiobutton_result_unknown.show()
            self.window.input_radiobutton_result_unreachable.show()
            self.window.input_radiobutton_result_down.show()
            # activate first radiobutton
            self.window.input_radiobutton_result_up.setChecked(True)
        else:
            # set label for acknowledging a service on host
            self.window.setWindowTitle('Submit check result for service')
            self.window.input_label_description.setText('Service <b>%s</b> on host <b>%s</b>' % (service, host))
            # hosts do not need all states
            self.window.input_radiobutton_result_up.hide()
            self.window.input_radiobutton_result_ok.show()
            self.window.input_radiobutton_result_warning.show()
            self.window.input_radiobutton_result_critical.show()
            self.window.input_radiobutton_result_unknown.show()
            self.window.input_radiobutton_result_unreachable.hide()
            self.window.input_radiobutton_result_down.hide()
            # activate first radiobutton
            self.window.input_radiobutton_result_ok.setChecked(True)

        # clear text fields
        self.window.input_lineedit_check_output.setText('')
        self.window.input_lineedit_performance_data.setText('')
        self.window.input_lineedit_comment.setText(conf.defaults_submit_check_result_comment)
        self.window.input_lineedit_check_output.setFocus()

    def ok(self):
        """
            submit arbitrary check result
        """
        # default state
        state = "ok"

        for button in ["ok", "up", "warning", "critical", "unreachable", "unknown", "down"]:
            if self.window.__dict__['input_radiobutton_result_' + button].isChecked():
                state = button
                break

        # tell worker to submit
        self.submit.emit({'server': self.server,
                          'host': self.host,
                          'service': self.service,
                          'state': state,
                          'comment': self.window.input_lineedit_comment.text(),
                          'check_output': self.window.input_lineedit_check_output.text(),
                          'performance_data': self.window.input_lineedit_performance_data.text()})
        # call close and macOS dock icon treatment from ancestor
        super().ok()


class Dialog_Authentication(Dialog):
    """
        Dialog for authentication
    """
    # store server
    server = None

    # signal for telling server_vbox label to update
    update = Signal(str)

    def __init__(self, dialog):
        Dialog.__init__(self, dialog)

    def initialize(self):
        """
            setup dialog fitting to server
        """
        if self.server is not None:

            self.window.setWindowTitle('Authenticate {0}'.format(self.server.name))
            if self.server.type in ['Centreon', 'Thruk']:
                self.window.input_checkbox_use_autologin.show()
                self.window.input_lineedit_autologin_key.show()
                self.window.input_lineedit_autologin_key.show()
                self.window.label_autologin_key.show()
                # enable switching autologin key and password
                self.window.input_checkbox_use_autologin.clicked.connect(self.toggle_autologin)
                self.window.input_checkbox_use_autologin.setChecked(self.server.use_autologin)
                self.window.input_lineedit_autologin_key.setText(self.server.autologin_key)
                # initialize autologin
                self.toggle_autologin()
            else:
                self.window.input_checkbox_use_autologin.hide()
                self.window.input_lineedit_autologin_key.hide()
                self.window.label_autologin_key.hide()

            # set existing values
            self.window.input_lineedit_username.setText(self.server.username)
            self.window.input_lineedit_password.setText(self.server.password)
            self.window.input_checkbox_save_password.setChecked(conf.servers[self.server.name].save_password)

    @Slot(str)
    def show_auth_dialog(self, server):
        """
            initialize and show authentication dialog
        """
        self.server = servers[server]
        self.initialize()
        # workaround instead of sent signal
        if not statuswindow is None:
            statuswindow.hide_window()
        self.window.adjustSize()
        
        # the dock icon might be needed to be shown for a potential keyboard input
        self.show_macos_dock_icon_if_necessary()
        
        self.window.exec()
        
        # en reverse the dock icon might be hidden again after a potential keyboard input
        self.hide_macos_dock_icon_if_necessary()

    def ok(self):
        """
            Take username and password
        """

        # close window fist to avoid lagging UI
        self.window.close()

        self.server.username = self.window.input_lineedit_username.text()
        self.server.password = self.window.input_lineedit_password.text()
        self.server.refresh_authentication = False

        # store password if it should be saved
        if self.window.input_checkbox_save_password.isChecked():
            conf.servers[self.server.name].username = self.server.username
            conf.servers[self.server.name].password = self.server.password
            conf.servers[self.server.name].save_password = self.window.input_checkbox_save_password.isChecked()
            # store server settings
            conf.SaveMultipleConfig('servers', 'server')

        # Centreon
        if self.server.type in ['Centreon', 'Thruk']:
            if self.window.input_checkbox_use_autologin:
                conf.servers[self.server.name].use_autologin = self.window.input_checkbox_use_autologin.isChecked()
                conf.servers[self.server.name].autologin_key = self.window.input_lineedit_autologin_key.text()
                # store server settings
                conf.SaveMultipleConfig('servers', 'server')

        # reset server connection
        self.server.reset_HTTP()

        # force server to recheck right now
        self.server.thread_counter = conf.update_interval_seconds

        # update server_vbox label
        self.update.emit(self.server.name)

        # call close and macOS dock icon treatment from ancestor
        super().ok()

    @Slot()
    def toggle_autologin(self):
        """
            toolge autologin option for Centreon
        """
        if self.window.input_checkbox_use_autologin.isChecked():
            self.window.label_username.hide()
            self.window.label_password.hide()
            self.window.input_lineedit_username.hide()
            self.window.input_lineedit_password.hide()
            self.window.input_checkbox_save_password.hide()

            self.window.label_autologin_key.show()
            self.window.input_lineedit_autologin_key.show()
        else:
            self.window.label_username.show()
            self.window.label_password.show()
            self.window.input_lineedit_username.show()
            self.window.input_lineedit_password.show()
            self.window.input_checkbox_save_password.show()

            self.window.label_autologin_key.hide()
            self.window.input_lineedit_autologin_key.hide()

        # adjust dialog window size after UI changes
        self.window.adjustSize()


class Dialog_Server_missing(Dialog):
    """
        small dialog to ask about disabled ot not configured servers
    """

    def __init__(self, dialog):
        Dialog.__init__(self, dialog)

        # hide dialog when server is to be created or enabled
        self.window.button_create_server.clicked.connect(self.window.hide)
        self.window.button_enable_server.clicked.connect(self.window.hide)
        self.window.button_ignore.clicked.connect(self.ok)
        # simply hide window if ignore button chosen
        self.window.button_ignore.clicked.connect(self.window.hide)
        self.window.button_ignore.clicked.connect(self.cancel)
        # byebye if exit button was pressed
        self.window.button_exit.clicked.connect(self.window.hide)
        self.window.button_exit.clicked.connect(exit)

    def initialize(self, mode='no_server'):
        """
            use dialog for missing and not enabled servers, depending on mode
        """
        if mode == 'no_server':
            self.window.label_no_server_configured.show()
            self.window.label_no_server_enabled.hide()
            self.window.button_enable_server.hide()
            self.window.button_create_server.show()
        else:
            self.window.label_no_server_configured.hide()
            self.window.label_no_server_enabled.show()
            self.window.button_enable_server.show()
            self.window.button_create_server.hide()


class Dialog_About(Dialog):
    """
        About information dialog
    """

    def __init__(self, dialog):
        Dialog.__init__(self, dialog)
        # first add the logo on top - no idea how to achive in Qt Designer
        logo = QSvgWidget(f'{RESOURCES}{os.sep}nagstamon.svg')
        logo.setFixedSize(100, 100)
        self.window.vbox_about.insertWidget(1, logo, 0, Qt.AlignmentFlag.AlignHCenter)
        # update version information
        self.window.label_nagstamon.setText(f'<h1>{AppInfo.NAME} {AppInfo.VERSION}</h1>')
        self.window.label_nagstamon_long.setText('<h2>Nagios¹ status monitor for your desktop</2>')
        self.window.label_copyright.setText(AppInfo.COPYRIGHT)
        self.window.label_website.setText(f'<a href={AppInfo.WEBSITE}>{AppInfo.WEBSITE}</a>')
        self.window.label_website.setOpenExternalLinks(True)
        self.window.label_versions.setText(f'Python: {platform.python_version()}, Qt: {QT_VERSION_STR}')
        self.window.label_contribution.setText(f'<a href={AppInfo.WEBSITE}/contribution>Contribution</a> | <a href=https://paypal.me/nagstamon>Donation</a>')
<<<<<<< HEAD
        self.window.label_footnote.setText('<small>¹ meanwhile way more...</small>')
=======
        self.window.label_footnote.setText('<small>¹ meanwhile many more monitors...</small>')
>>>>>>> f882748f

        # fill in license information
        license_file = open('{0}{1}LICENSE'.format(RESOURCES, os.sep))
        license = license_file.read()
        license_file.close()
        self.window.textedit_license.setPlainText(license)
        self.window.textedit_license.setReadOnly(True)

        # fill in credits information
        credits_file = open(f'{RESOURCES}{os.sep}CREDITS', encoding='utf-8')
        credits = credits_file.read()
        credits_file.close()
        self.window.textedit_credits.setText(credits)
        self.window.textedit_credits.setOpenExternalLinks(True)
        self.window.textedit_credits.setReadOnly(True)

        self.window.tabs.setCurrentIndex(0)


class CheckVersion(QObject):
    """
        checking for updates
    """

    is_checking = False

    version_info_retrieved = Signal()

    @Slot(bool, QWidget)
    def check(self, start_mode=False, parent=None):

        if self.is_checking is False:

            # lock checking thread
            self.is_checking = True

            # list of enabled servers which connections outside should be used to check
            self.enabled_servers = get_enabled_servers()

            # set mode to be evaluated by worker
            self.start_mode = start_mode

            # store caller of dialog window - not if at start because this will disturb EWMH
            if start_mode is True:
                self.parent = None
            else:
                self.parent = parent

            # thread for worker to avoid
            self.worker_thread = QThread(parent=self)
            self.worker = self.Worker()

            # if update check is ready it sends the message to GUI thread
            self.worker.ready.connect(self.show_message)

            # stop thread if worker has finished
            self.worker.finished.connect(self.worker_thread.quit)
            # reset checking lock if finished
            self.worker.finished.connect(self.reset_checking)

            self.worker.moveToThread(self.worker_thread)
            # run check when thread starts
            self.worker_thread.started.connect(self.worker.check)
            self.worker_thread.start(QThread.Priority.LowestPriority)

    @Slot()
    def reset_checking(self):
        """
            reset checking flag to avoid QThread crashes
        """
        self.is_checking = False

    @Slot(str)
    def show_message(self, message):
        """
            message dialog must be shown from GUI thread
        """
        self.version_info_retrieved.emit()

        # attempt to solve https://github.com/HenriWahl/Nagstamon/issues/303
        # might be working this time
        if statuswindow.is_shown:
            parent = statuswindow
        else:
            parent = self.parent

        messagebox = QMessageBox(QMessageBox.Icon.Information,
                                 'Nagstamon version check',
                                 message,
                                 QMessageBox.StandardButton.Ok,
                                 parent,
                                 Qt.WindowType.Dialog | Qt.WindowType.MSWindowsFixedSizeDialogHint)
        messagebox.setAttribute(Qt.WidgetAttribute.WA_DeleteOnClose)
        messagebox.setWindowModality(Qt.WindowModality.NonModal)
        messagebox.exec()

    class Worker(QObject):

        """
            check for new version in background
        """
        # send signal if some version information is available
        ready = Signal(str)

        finished = Signal()

        def __init__(self):
            QObject.__init__(self)

        def check(self):
            """
                check for update using server connection
            """
            # get servers to be used for checking version
            enabled_servers = get_enabled_servers()

            # default latest version is 'unavailable' and message empty
            latest_version = 'unavailable'
            message = ''

            # find at least one server which allows to get version information
            for server in enabled_servers:
                for download_server, download_url in AppInfo.DOWNLOAD_SERVERS.items():
                    # dummy message just in case version check does not work
                    message = 'Cannot reach version check at <a href={0}>{0}</<a>.'.format(
                        f'https://{download_server}{AppInfo.VERSION_PATH}')
                    # retrieve VERSION_URL without auth information
                    response = server.FetchURL(f'https://{download_server}{AppInfo.VERSION_PATH}',
                                               giveback='raw',
                                               no_auth=True)
                    # stop searching the available download URLs
                    if response.error == "" and not response.result.startswith('<'):
                        latest_version = response.result.strip()
                        break
                # ignore TLS error in case it was caused by requesting latest version - not important for monitoring
                server.tls_error = False

                # stop searching via enabled servers
                if response.error == "" and not response.result.startswith('<'):
                    latest_version = response.result.strip()
                    break

            # compose message according to version information
            if latest_version != 'unavailable':
                if latest_version == AppInfo.VERSION:
                    message = 'You are using the latest version <b>Nagstamon {0}</b>.'.format(AppInfo.VERSION)
                elif latest_version > AppInfo.VERSION:
                    message = 'The new version <b>Nagstamon {0}</b> is available.<p>' \
                              'Get it at <a href={1}>{1}</a>.'.format(latest_version, AppInfo.WEBSITE + '/download')
                elif latest_version < AppInfo.VERSION:
                    # for some reason the local version is newer than that remote one - just ignore
                    message = ''

            # check if there is anything to tell
            if message != '':
                # if run from startup do not cry if any error occured or nothing new is available
                if check_version.start_mode is False or \
                        (check_version.start_mode is True and latest_version not in ('unavailable', AppInfo.VERSION)):
                    self.ready.emit(message)

            # tell thread to finish
            self.finished.emit()


class DBus(QObject):
    """
        Create connection to DBus for desktop notification for Linux/Unix
    """

    open_statuswindow = Signal()

    # random ID needed because otherwise all instances of Nagstamon
    # will get commands by clicking on notification bubble via DBUS
    random_id = str(int(random.random() * 100000))

    def __init__(self):
        QObject.__init__(self)

        # get DBUS availability - still possible it does not work due to missing
        # .sevice file on certain distributions
        global DBUS_AVAILABLE

        self.id = 0
        self.actions = [('open' + self.random_id), 'Open status window']
        self.timeout = 0
        # use icon from resources in hints, not the package icon - doesn't work neither
        self.icon = ''
        # use Nagstamon image if icon is not available from system
        # see https://developer.gnome.org/notification-spec/#icons-and-images
        # self.hints = {'image-path': '%s%snagstamon.svg' % (RESOURCES, os.sep)}
        self.hints = {'image-path': '{0}{1}nagstamon.svg'.format(RESOURCES, os.sep)}

        if not OS in OS_NON_LINUX and DBUS_AVAILABLE:
            if 'dbus' in sys.modules:
                # try/except needed because of partly occuring problems with DBUS
                # see https://github.com/HenriWahl/Nagstamon/issues/320
                try:
                    # import dbus  # never used
                    dbus_mainloop = DBusMainLoop(set_as_default=True)
                    dbus_sessionbus = SessionBus(dbus_mainloop)
                    dbus_object = dbus_sessionbus.get_object('org.freedesktop.Notifications',
                                                             '/org/freedesktop/Notifications')
                    self.dbus_interface = Interface(dbus_object,
                                                    dbus_interface='org.freedesktop.Notifications')
                    # connect button to action
                    self.dbus_interface.connect_to_signal('ActionInvoked', self.action_callback)
                    self.connected = True

                except Exception:
                    traceback.print_exc(file=sys.stdout)
                    self.connected = False
        else:
            self.connected = False

    def show(self, summary, message):
        """
            simply show message
        """
        if self.connected:
            notification_id = self.dbus_interface.Notify(AppInfo.NAME,
                                                         self.id,
                                                         self.icon,
                                                         summary,
                                                         message,
                                                         self.actions,
                                                         self.hints,
                                                         self.timeout)
            # reuse ID
            self.id = int(notification_id)

    def action_callback(self, dummy, action):
        """
            react to clicked action button in notification bubble
        """
        if action == 'open' + self.random_id:
            self.open_statuswindow.emit()


def create_brushes():
    """
        fill static brushes with current colors for treeview
    """
    # if not customized use default intensity
    if conf.grid_use_custom_intensity:
        intensity = 100 + conf.grid_alternation_intensity
    else:
        intensity = 115

    # every state has 2 labels in both alteration levels 0 and 1
    for state in STATES[1:]:
        for role in ('text', 'background'):
            QBRUSHES[0][COLORS[state] + role] = QColor(conf.__dict__[COLORS[state] + role])
            # if background is too dark to be litten split it into RGB values
            # and increase them sepeartely
            # light/darkness spans from 0 to 255 - 30 is just a guess
            if role == 'background' and conf.show_grid:
                if QBRUSHES[0][COLORS[state] + role].lightness() < 30:
                    r, g, b, a = (QBRUSHES[0][COLORS[state] + role].getRgb())
                    r += 30
                    g += 30
                    b += 30
                    QBRUSHES[1][COLORS[state] + role] = QColor(r, g, b).lighter(intensity)
                else:
                    # otherwise just make it a little bit darker
                    QBRUSHES[1][COLORS[state] + role] = QColor(conf.__dict__[COLORS[state] +
                                                                             role]).darker(intensity)
            else:
                # only make background darker; text should stay as it is
                QBRUSHES[1][COLORS[state] + role] = QBRUSHES[0][COLORS[state] + role]


def get_screen_name(x, y):
    """
        find out which screen the given coordinates belong to
        gives back 'None' if coordinates are out of any known screen
    """
    # integerify these values as they *might* be strings
    x = int(x)
    y = int(y)

    # QApplication (using Qt5 and/or its Python binding on RHEL/CentOS 7) has no attribute 'screenAt'
    try:
        screen = APP.screenAt(QPoint(x, y))
        del x, y
        if screen:
            return screen.name
        else:
            return None
    except:
        return None


def get_screen_geometry(screen_name):
    """
        set screen for fullscreen
    """
    for screen in APP.screens():
        if screen.name() == screen_name:
            return screen.geometry()

    # if screen_name didn't match available use primary screen
    return APP.primaryScreen().geometry()


@Slot()
def exit():
    """
        stop all child threads before quitting instance
    """
    # store position of statuswindow/statusbar
    statuswindow.store_position_to_conf()

    # save configuration
    conf.SaveConfig()

    # hide statuswindow first to avoid lag when waiting for finished threads
    statuswindow.hide()

    # stop statuswindow workers
    statuswindow.worker.finish.emit()
    statuswindow.worker_notification.finish.emit()

    # tell all treeview threads to stop
    for server_vbox in statuswindow.servers_vbox.children():
        server_vbox.table.worker.finish.emit()

    APP.exit()


def check_servers():
    """
        check if there are any servers configured and enabled
    """
    # no server is configured
    if len(servers) == 0:
        dialogs.server_missing.show()
        dialogs.server_missing.initialize('no_server')
    # no server is enabled
    elif len([x for x in conf.servers.values() if x.enabled is True]) == 0:
        dialogs.server_missing.show()
        dialogs.server_missing.initialize('no_server_enabled')

def hide_macos_dock_icon(hide=False):
    """
    small helper to make dock icon visible or not in macOS
    inspired by https://stackoverflow.com/questions/6796028/start-a-gui-process-in-mac-os-x-without-dock-icon
    """
    if hide:
        NSApp.setActivationPolicy_(NSApplicationPresentationHideDock)
    else:
        NSApp.setActivationPolicy_(NSApplicationPresentationDefault)

# check for updates
check_version = CheckVersion()

# access to clipboard
clipboard = APP.clipboard()

# DBus initialization
dbus_connection = DBus()

# access dialogs
dialogs = Dialogs()

# system tray icon
systrayicon = SystemTrayIcon()

# set to none here due to race condition
statuswindow = None
menu = None

# combined statusbar/status window
statuswindow = StatusWindow()

# context menu for statuswindow etc.
menu = MenuContext()

# necessary extra menu due to Qt5-Unity-integration
if not OS in OS_NON_LINUX:
    menu_systray = MenuContextSystrayicon()
# menu has to be set here to solve Qt-5.10-Windows-systray-mess
# and non-existence of macOS-systray-context-menu
elif conf.icon_in_systray:
    systrayicon.set_menu(menu)

# versatile mediaplayer
mediaplayer = MediaPlayer(statuswindow, RESOURCE_FILES)<|MERGE_RESOLUTION|>--- conflicted
+++ resolved
@@ -6848,11 +6848,7 @@
         self.window.label_website.setOpenExternalLinks(True)
         self.window.label_versions.setText(f'Python: {platform.python_version()}, Qt: {QT_VERSION_STR}')
         self.window.label_contribution.setText(f'<a href={AppInfo.WEBSITE}/contribution>Contribution</a> | <a href=https://paypal.me/nagstamon>Donation</a>')
-<<<<<<< HEAD
-        self.window.label_footnote.setText('<small>¹ meanwhile way more...</small>')
-=======
         self.window.label_footnote.setText('<small>¹ meanwhile many more monitors...</small>')
->>>>>>> f882748f
 
         # fill in license information
         license_file = open('{0}{1}LICENSE'.format(RESOURCES, os.sep))
