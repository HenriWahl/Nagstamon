--- conflicted
+++ resolved
@@ -220,13 +220,10 @@
     new_server.map_to_unknown = server.map_to_unknown
     new_server.map_to_warning = server.map_to_warning
     new_server.map_to_critical = server.map_to_critical
-<<<<<<< HEAD
+    new_server.map_to_down = server.map_to_down
 
     # Thruk
     new_server.disabled_backends = server.disabled_backends
-=======
-    new_server.map_to_down = server.map_to_down
->>>>>>> 424584eb
 
     # server's individual preparations for HTTP connections (for example cookie creation)
     # is done in GetStatus() method of monitor
