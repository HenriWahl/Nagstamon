# encoding: utf-8

# Nagstamon - Nagios status monitor for your desktop
# Copyright (C) 2008-2023 Henri Wahl <henri@nagstamon.de> et al.
#
# This program is free software; you can redistribute it and/or modify
# it under the terms of the GNU General Public License as published by
# the Free Software Foundation; either version 2 of the License, or
# (at your option) any later version.
#
# This program is distributed in the hope that it will be useful,
# but WITHOUT ANY WARRANTY; without even the implied warranty of
# MERCHANTABILITY or FITNESS FOR A PARTICULAR PURPOSE.  See the
# GNU General Public License for more details.
#
# You should have received a copy of the GNU General Public License
# along with this program; if not, write to the Free Software
# Foundation, Inc., 51 Franklin Street, Fifth Floor, Boston, MA  02110-1301, USA

# Initial implementation by Marcus Mönnig
#
# This Server class connects against IcingaWeb2. The monitor URL in the setup should be
# something like http://icinga2/icingaweb2
#
# Status/TODOs:
#
# * The IcingaWeb2 API is not implemented yet, so currently this implementation uses
#   two HTTP requests per action. The first fetches the HTML, then the form data is extracted and
#   then a second HTTP POST request is made which actually executed the action.
#   Once IcingaWeb2 has an API, it's probably the better choice.


from Nagstamon.Servers.Generic import GenericServer
import urllib.parse
import sys
import copy
import json
import datetime
from datetime import timezone
import socket

from bs4 import BeautifulSoup
from Nagstamon.Objects import (GenericHost,
                               GenericService,
                               Result)
from Nagstamon.Config import (conf,
                              AppInfo)
from Nagstamon.Helpers import webbrowser_open


def strfdelta(tdelta, fmt):
    d = {'days': tdelta.days}
    d['hours'], rem = divmod(tdelta.seconds, 3600)
    d['minutes'], d['seconds'] = divmod(rem, 60)
    return fmt.format(**d)


class IcingaDBWebServer(GenericServer):
    """
        object of Icinga server
    """
    TYPE = 'IcingaDBWeb'
    MENU_ACTIONS = ['Monitor', 'Recheck', 'Acknowledge', 'Submit check result', 'Downtime']
    STATES_MAPPING = {'hosts' : {0 : 'UP', 1 : 'DOWN', 2 : 'UNREACHABLE'},
                     'services' : {0 : 'OK', 1 : 'WARNING', 2 : 'CRITICAL', 3 : 'UNKNOWN'}}
    STATES_MAPPING_REV = {'hosts' : { 'UP': 0, 'DOWN': 1, 'UNREACHABLE': 2},
                     'services' : {'OK': 0, 'WARNING': 1, 'CRITICAL': 2, 'UNKNOWN': 3}}
    BROWSER_URLS = { 'monitor': '$MONITOR-CGI$/dashboard',
                    'hosts': '$MONITOR-CGI$/icingadb/hosts',
                    'services': '$MONITOR-CGI$/icingadb/services',
                    'history': '$MONITOR-CGI$/icingadb/history'}


    def init_config(self):
        """
            set URLs for CGI - they are static and there is no need to set them with every cycle
        """
        # dummy default empty cgi urls - get filled later when server version is known
        self.cgiurl_services = None
        self.cgiurl_hosts = None
        self.cgiurl_monitoring_health = None

        # https://github.com/HenriWahl/Nagstamon/issues/400
        # The displayed name for host and service is the Icinga2 "internal" name and not the display_name from host/service configuration
        # This name is stored in host/service dict under key 'name' but is also used as dict key for dict containing all hosts/services
        # The "internal" name must still be used to query IcingaWeb2 and is in dict under key 'real_name' since https://github.com/HenriWahl/Nagstamon/issues/192
        self.use_display_name_host = True
        self.use_display_name_service = True

    def init_HTTP(self):
        """
            initializing of session object
        """
        GenericServer.init_HTTP(self)

        if self.session and not 'Referer' in self.session.headers:
            self.session.headers['Referer'] = self.monitor_cgi_url

        # normally cookie auth will be used
        if not self.no_cookie_auth:
            if 'cookies' not in dir(self.session) or len(self.session.cookies) == 0:
                # get login page, thus automatically a cookie
                login = self.FetchURL('{0}/authentication/login'.format(self.monitor_url))
                if login.error == '' and login.status_code == 200:
                    form = login.result.find('form')
                    form_inputs = {}
                    for form_input in ('redirect', 'formUID', 'CSRFToken', 'btn_submit'):
                        if form is not None and not form.find('input', {'name': form_input}) is None:
                            form_inputs[form_input] = form.find('input', {'name': form_input})['value']
                        else:
                            form_inputs[form_input] = ''
                    form_inputs['username'] = self.username
                    form_inputs['password'] = self.password

                    # fire up login button with all needed data
                    self.FetchURL('{0}/authentication/login'.format(self.monitor_url), cgi_data=form_inputs)


    def _get_status(self):
        """
            Get status from Icinga Server - only JSON
        """
        # define CGI URLs for hosts and services
        if self.cgiurl_hosts is None and self.cgiurl_services is None and self.cgiurl_monitoring_health is None:
            # services (unknown, warning or critical?)
            self.cgiurl_services = {'hard': self.monitor_cgi_url + '/icingadb/services?service.state.is_problem=y&service.state.state_type=hard&columns=service.state.last_update,service.state.is_reachable&format=json', \
                                    'soft': self.monitor_cgi_url + '/icingadb/services?service.state.is_problem=y&service.state.state_type=soft&columns=service.state.last_update,service.state.is_reachable&format=json'}
            # hosts (up or down or unreachable)
            self.cgiurl_hosts = {'hard': self.monitor_cgi_url + '/icingadb/hosts?host.state.is_problem=y&host.state.state_type=hard&columns=host.state.last_update&format=json', \
                                 'soft': self.monitor_cgi_url + '/icingadb/hosts?host.state.is_problem=y&host.state.state_type=soft&columns=host.state.last_update&format=json'}
            # monitoring health
            self.cgiurl_monitoring_health = self.monitor_cgi_url + '/health?format=json'

        # new_hosts dictionary
        self.new_hosts = dict()

        # hosts - mostly the down ones
        # now using JSON output from Icinga
        try:
            for status_type in 'hard', 'soft':
                # first attempt
                result = self.FetchURL(self.cgiurl_hosts[status_type], giveback='raw')
                # authentication errors get a status code 200 too back because its
                # HTML works fine :-(
                if result.status_code < 400 and\
                   result.result.startswith('<'):
                    # in case of auth error reset HTTP session and try again
                    self.reset_HTTP()
                    result = self.FetchURL(self.cgiurl_hosts[status_type], giveback='raw')
                    # if it does not work again tell GUI there is a problem
                    if result.status_code < 400 and\
                       result.result.startswith('<'):
                        self.refresh_authentication = True
                        return Result(result=result.result,
                                      error='Authentication error',
                                      status_code=result.status_code)

                # purify JSON result of unnecessary control sequence \n
                jsonraw, error, status_code = copy.deepcopy(result.result.replace('\n', '')),\
                                              copy.deepcopy(result.error),\
                                              result.status_code

                # check if any error occured
                potential_error = self.check_for_error(jsonraw, error, status_code)
                if potential_error is not None:
                    return potential_error

                # Check if the backend is running
                # If it isn't running the last values stored in the database are returned/shown
                # Unfortunately we need to make a extra request for this and only, if monitoring health is possible
                if self.cgiurl_monitoring_health:
                    pass
                    # TODO: Health checks for IcingaDB and icinga-redis
                    # try:
                    #     result = self.FetchURL(self.cgiurl_monitoring_health, giveback='raw')
                    #     monitoring_health = json.loads(result.result)[0]
                    #     if (monitoring_health['is_currently_running'] == '0'):
                    #         return Result(result=monitoring_health,
                    #                       error='Icinga2 backend not running')
                    # except json.decoder.JSONDecodeError:
                    #     # https://github.com/HenriWahl/Nagstamon/issues/619
                    #     # Icinga2 monitoring health status query does not seem to work (on older version?)
                    #     self.cgiurl_monitoring_health = None

                hosts = json.loads(jsonraw)

                for host in hosts:
                    # make dict of tuples for better reading
                    h = dict(host.items())

                    # host
                    if not self.use_display_name_host:
                        # according to http://sourceforge.net/p/nagstamon/bugs/83/ it might
                        # better be name instead of display_name
                        host_name = h['name']
                    else:
                        # https://github.com/HenriWahl/Nagstamon/issues/46 on the other hand has
                        # problems with that so here we go with extra display_name option
                        host_name = h['display_name']

                    # host objects contain service objects
                    if not host_name in self.new_hosts:
                        self.new_hosts[host_name] = GenericHost()
                        self.new_hosts[host_name].name = host_name
                        self.new_hosts[host_name].server = self.name
                        self.new_hosts[host_name].status_type = status_type
                        if (status_type == 'hard'):
                            self.new_hosts[host_name].status = self.STATES_MAPPING['hosts'][int(h['state']['hard_state'])]
                        else:
                            self.new_hosts[host_name].status = self.STATES_MAPPING['hosts'][int(h['state']['soft_state'])]

<<<<<<< HEAD
                        if h['state']['last_update'].replace(".", "").isnumeric(): # new version of icingadb doesnt return unix timestamp
                            self.new_hosts[host_name].last_check = datetime.datetime.fromtimestamp(int(float(h['state']['last_update'])))
                        else:
                            self.new_hosts[host_name].last_check = datetime.datetime.fromisoformat(h['state']['last_update'])

=======
                        if h['state']['last_update'].isnumeric(): # new version of icingadb doesnt return unix timestamp
                            self.new_hosts[host_name].last_check = datetime.datetime.fromtimestamp(int(float(h['state']['last_update'])))
                        else:
                            self.new_hosts[host_name].last_check = datetime.datetime.fromisoformat(h['state']['last_update'])
                        
>>>>>>> 8049f948
                        self.new_hosts[host_name].attempt = "{}/{}".format(h['state']['check_attempt'],h['max_check_attempts'])
                        self.new_hosts[host_name].status_information = BeautifulSoup(h['state']['output'].replace('\n', ' ').strip(), 'html.parser').text
                        self.new_hosts[host_name].passiveonly = not int(h.get('active_checks_enabled') or '0')
                        self.new_hosts[host_name].notifications_disabled = not int(h.get('notifications_enabled') or '0')
                        self.new_hosts[host_name].flapping = bool(int(h['state']['is_flapping'] or 0))
                        #s['state']['is_acknowledged'] can be null, 0, 1, or 'sticky'
                        self.new_hosts[host_name].acknowledged = bool(int(h['state']['is_acknowledged'].replace('sticky', '1') or 0))
                        self.new_hosts[host_name].scheduled_downtime = bool(int(h['state']['in_downtime'] or 0))

                        # extra Icinga properties to solve https://github.com/HenriWahl/Nagstamon/issues/192
                        # acknowledge needs host_description and no display name
                        self.new_hosts[host_name].real_name = h['name']

                        # Icinga only updates the attempts for soft states. When hard state is reached, a flag is set and
                        # attemt is set to 1/x.
                        if (status_type == 'hard'):
                            try:
                                self.new_hosts[host_name].attempt = "{0}/{0}".format(h['max_check_attempts'])
                            except Exception:
                                self.new_hosts[host_name].attempt = "HARD"

                        # extra duration needed for calculation
                        self.new_hosts[host_name].duration = 'n/a'
                        if h['state']['last_state_change'] is not None:
<<<<<<< HEAD
                            if h['state']['last_state_change'].replace(".", "").isnumeric(): # new version of icingadb doesnt return unix timestamp
                                duration = datetime.datetime.now() - datetime.datetime.fromtimestamp(int(float(h['state']['last_state_change'])))
                            else:
                                last_state_change = datetime.datetime.fromisoformat(h['state']['last_state_change'])
                                duration = datetime.datetime.now(timezone.utc).astimezone() - last_state_change

=======
                            if h['state']['last_state_change'].isnumeric(): # new version of icingadb doesnt return unix timestamp
                                duration = datetime.datetime.now() - datetime.datetime.fromtimestamp(int(float(h['state']['last_state_change'])))
                            else:
                                last_state_change = datetime.datetime.fromisoformat(h['state']['last_state_change'])
                                duration = datetime.datetime.now().replace(tzinfo=last_state_change.tzinfo) - last_state_change
                            
>>>>>>> 8049f948
                            if duration.total_seconds() > 0:
                                self.new_hosts[host_name].duration = strfdelta(duration,'{days}d {hours}h {minutes}m {seconds}s')

                    del h, host_name
        except:
            import traceback
            traceback.print_exc(file=sys.stdout)

            # set checking flag back to False
            self.isChecking = False
            result, error = self.Error(sys.exc_info())
            return Result(result=result, error=error)

        # services
        try:
            for status_type in 'hard', 'soft':
                result = self.FetchURL(self.cgiurl_services[status_type], giveback='raw')
                # purify JSON result of unnecessary control sequence \n
                jsonraw, error, status_code = copy.deepcopy(result.result.replace('\n', '')),\
                                              copy.deepcopy(result.error),\
                                              result.status_code

                if error != '' or status_code >= 400:
                    return Result(result=jsonraw,
                                  error=error,
                                  status_code=status_code)

                # check if any error occured
                self.check_for_error(jsonraw, error, status_code)

                services = copy.deepcopy(json.loads(jsonraw))

                for service in services:
                    # make dict of tuples for better reading
                    s = dict(service.items())

                    if not self.use_display_name_host:
                        # according to http://sourceforge.net/p/nagstamon/bugs/83/ it might
                        # better be name instead of display_name
                        host_name = s['host']['name']
                    else:
                        # https://github.com/HenriWahl/Nagstamon/issues/46 on the other hand has
                        # problems with that so here we go with extra display_name option
                        host_name = s['host']['display_name']

                    # host objects contain service objects
                    if not host_name in self.new_hosts:
                        self.new_hosts[host_name] = GenericHost()
                        self.new_hosts[host_name].name = host_name
                        self.new_hosts[host_name].status = 'UP'
                        # extra Icinga properties to solve https://github.com/HenriWahl/Nagstamon/issues/192
                        # acknowledge needs host_description and no display name
                        self.new_hosts[host_name].real_name = s['host']['name']

                    service_name = s['display_name']

                    # if a service does not exist create its object
                    if not service_name in self.new_hosts[host_name].services:
                        self.new_hosts[host_name].services[service_name] = GenericService()
                        self.new_hosts[host_name].services[service_name].host = host_name
                        self.new_hosts[host_name].services[service_name].name = service_name
                        self.new_hosts[host_name].services[service_name].server = self.name
                        self.new_hosts[host_name].services[service_name].status_type = status_type
                        if (status_type == 'hard'):
                            self.new_hosts[host_name].services[service_name].status = self.STATES_MAPPING['services'][int(s['state']['hard_state'])]
                        else:
                            self.new_hosts[host_name].services[service_name].status = self.STATES_MAPPING['services'][int(s['state']['soft_state'])]

<<<<<<< HEAD
                        if s['state']['last_update'].replace(".", "").isnumeric(): # new version of icingadb doesnt return unix timestamp
=======
                        if s['state']['last_update'].isnumeric(): # new version of icingadb doesnt return unix timestamp
>>>>>>> 8049f948
                            self.new_hosts[host_name].services[service_name].last_check = datetime.datetime.fromtimestamp(int(float(s['state']['last_update'])))
                        else:
                            self.new_hosts[host_name].services[service_name].last_check = datetime.datetime.fromisoformat(s['state']['last_update'])

                        self.new_hosts[host_name].services[service_name].attempt = "{}/{}".format(s['state']['check_attempt'],s['max_check_attempts'])
                        self.new_hosts[host_name].services[service_name].status_information = BeautifulSoup(s['state']['output'].replace('\n', ' ').strip(), 'html.parser').text
                        self.new_hosts[host_name].services[service_name].passiveonly = not int(s.get('active_checks_enabled') or '0')
                        self.new_hosts[host_name].services[service_name].notifications_disabled = not int(s.get('notifications_enabled') or '0')
                        self.new_hosts[host_name].services[service_name].flapping = bool(int(s['state']['is_flapping'] or 0))
                        #s['state']['is_acknowledged'] can be null, 0, 1, or 'sticky'
                        self.new_hosts[host_name].services[service_name].acknowledged = bool(int(s['state']['is_acknowledged'].replace('sticky', '1') or 0))
                        self.new_hosts[host_name].services[service_name].scheduled_downtime = bool(int(s['state']['in_downtime'] or 0))
                        self.new_hosts[host_name].services[service_name].unreachable = not bool(int(s['state']['is_reachable'] or 0))

                        if self.new_hosts[host_name].services[service_name].unreachable:
                            self.new_hosts[host_name].services[service_name].status_information += " (SERVICE UNREACHABLE)"

                        # extra Icinga properties to solve https://github.com/HenriWahl/Nagstamon/issues/192
                        # acknowledge needs service_description and no display name
                        self.new_hosts[host_name].services[service_name].real_name = s['name']

                        # Icinga only updates the attempts for soft states. When hard state is reached, a flag is set and
                        # attemt is set to 1/x.
                        if (status_type == 'hard'):
                            try:
                                self.new_hosts[host_name].services[service_name].attempt = "{0}/{0}".format(s['max_check_attempts'])
                            except Exception:
                                self.new_hosts[host_name].services[service_name].attempt = "HARD"

                        # extra duration needed for calculation
                        self.new_hosts[host_name].services[service_name].duration = 'n/a'
                        if s['state']['last_state_change'] is not None:
<<<<<<< HEAD
                            if s['state']['last_update'].replace(".", "").isnumeric(): # new version of icingadb doesnt return unix timestamp
                                duration = datetime.datetime.now() - datetime.datetime.fromtimestamp(int(float(s['state']['last_state_change'])))
                            else:
                                last_state_change = datetime.datetime.fromisoformat(s['state']['last_state_change'])
                                duration = datetime.datetime.now(timezone.utc).astimezone() - last_state_change

=======
                            if s['state']['last_update'].isnumeric(): # new version of icingadb doesnt return unix timestamp
                                duration = datetime.datetime.now() - datetime.datetime.fromtimestamp(int(float(s['state']['last_state_change'])))
                            else:
                                last_state_change = datetime.datetime.fromisoformat(s['state']['last_state_change'])
                                duration = datetime.datetime.now().replace(tzinfo=last_state_change.tzinfo) - last_state_change
                            
>>>>>>> 8049f948
                            if duration.total_seconds() > 0:
                                self.new_hosts[host_name].services[service_name].duration = strfdelta(duration, '{days}d {hours}h {minutes}m {seconds}s')

                    del s, host_name, service_name
        except:

            import traceback
            traceback.print_exc(file=sys.stdout)

            # set checking flag back to False
            self.isChecking = False
            result, error = self.Error(sys.exc_info())
            return Result(result=result, error=error)

        # some cleanup
        del jsonraw, error, hosts, services

        # dummy return in case all is OK
        return Result()


    def _set_recheck(self, host, service):
        # Set correct headers
        self.session.headers['X-Requested-With'] = 'XMLHttpRequest'
        self.session.headers.update({'Content-Type': 'application/x-www-form-urlencoded; charset=UTF-8'})

        # First retrieve the info page for this host/service
        if service == '':
            url = '{0}/icingadb/host?name={1}'.format(self.monitor_cgi_url, self.hosts[host].real_name)
        else:
            url = '{0}/icingadb/service?name={1}&host.name={2}'.format(self.monitor_cgi_url,
                                                                                           self.hosts[host].services[service].real_name,
                                                                                           self.hosts[host].real_name
                                                                                           )
        result = self.FetchURL(url, giveback='raw')

        if result.error != '':
            return result
        else:
            pageraw = result.result

        pagesoup = BeautifulSoup(pageraw, 'html.parser')
        print(pagesoup.prettify())
        
        ## Super debug
        #if conf.debug_mode:
        #    self.Debug(server=self.get_name(), host=host, service=service,
        #        debug='[Recheck] Retrieve html from {0}: \n{1}'.format(url,pagesoup.prettify()))

        # Extract the relevant form element values
        
        formtag = pagesoup.select_one('form[action*="check-now"]')
        #print('-----------------')
        #print(formtag.prettify())
        #print('-----------------')
        
        if conf.debug_mode:
            self.Debug(server=self.get_name(), host=host, service=service,
                debug='[Recheck] Retrieve html form from {0}: \n{1}'.format(url,formtag.prettify()))

        btn_submit = formtag.findNext('button', {'name':'btn_submit'})['value']
        CSRFToken = formtag.findNext('input', {'name':'CSRFToken'})['value']

        # Pass these values to the check-now URL as cgi_data
        cgi_data = {}
        cgi_data['CSRFToken'] = CSRFToken
        cgi_data['btn_submit'] = btn_submit

        if service == '':
            url = '{0}/icingadb/host/check-now?name={1}'.format(self.monitor_cgi_url, self.hosts[host].real_name)
        else:
            url = '{0}/icingadb/service/check-now?name={1}&host.name={2}'.format(self.monitor_cgi_url,
                                                                                           self.hosts[host].services[service].real_name,
                                                                                           self.hosts[host].real_name
                                                                                           )
        
        response = self.FetchURL(url, giveback='raw', cgi_data=cgi_data)

        # Some debug data
        data = response.result
        error = response.error
        status_code = response.status_code
        if conf.debug_mode:
            self.Debug(server=self.get_name(), host=host, service=service,
                debug='Recheck response')
            self.Debug(server=self.get_name(), host=host, service=service,
                debug="- response: {0}".format(response))
            self.Debug(server=self.get_name(), host=host, service=service,
                debug="- data: {0}".format(data))
            self.Debug(server=self.get_name(), host=host, service=service,
                debug="- error: {0}".format(error))
            self.Debug(server=self.get_name(), host=host, service=service,
                debug="- status_code: {0}".format(status_code))


    # Overwrite function from generic server to add expire_time value
    def set_acknowledge(self, info_dict):
        '''
            different monitors might have different implementations of _set_acknowledge
        '''
        if info_dict['acknowledge_all_services'] is True:
            all_services = info_dict['all_services']
        else:
            all_services = []

        # Make sure expire_time is set
        #if not info_dict['expire_time']:
        #    info_dict['expire_time'] = None

        try:
            self._set_acknowledge(info_dict['host'],
                                  info_dict['service'],
                                  info_dict['author'],
                                  info_dict['comment'],
                                  info_dict['sticky'],
                                  info_dict['notify'],
                                  info_dict['persistent'],
                                  all_services,
                                  info_dict['expire_time'])
        except:
            import traceback
            traceback.print_exc(file=sys.stdout)
            result, error = self.Error(sys.exc_info())
            return Result(result=result, error=error)


    def _set_acknowledge(self, host, service, author, comment, sticky, notify, persistent, all_services=None, expire_time=None):
        # Set correct headers
        self.session.headers['X-Requested-With'] = 'XMLHttpRequest'
        self.session.headers.update({'Content-Type': 'application/x-www-form-urlencoded; charset=UTF-8'})

        # First retrieve the info page for this host/service
        if service == '':
            url = '{0}/icingadb/host/acknowledge?name={1}&showCompact=1'.format(self.monitor_cgi_url,
                                                                            self.hosts[host].real_name)
        else:
            url = '{0}/icingadb/service/acknowledge?name={1}&host.name={2}&showCompact=1'.format(self.monitor_cgi_url,
                                                                                           self.hosts[host].services[service].real_name,
                                                                                           self.hosts[host].real_name
                                                                                           )

        result = self.FetchURL(url, giveback='raw')

        if result.error != '':
            return result
        else:
            pageraw = result.result

        pagesoup = BeautifulSoup(pageraw, 'html.parser')

        ## Super debug
        #if conf.debug_mode:
        #    self.Debug(server=self.get_name(), host=host, service=service,
        #        debug='[Acknowledge] Retrieve html from {0}: {1}'.format(url,pagesoup.prettify()))

        # Extract the relevant form element values

        formtag = pagesoup.select_one('form[action*="acknowledge"]')
        #print('-----------------')
        #print(formtag.prettify())
        #print('-----------------')

        if conf.debug_mode:
            self.Debug(server=self.get_name(), host=host, service=service,
                debug='[Acknowledge] Retrieve html form from {0}: \n{1}'.format(url,formtag.prettify()))
                
        btn_submit = formtag.findNext('input', {'name':'btn_submit'})['value']
        CSRFToken = formtag.findNext('input', {'name':'CSRFToken'})['value']

        # Pass these values to the same URL as cgi_data
        cgi_data = {}
        cgi_data['CSRFToken'] = CSRFToken
        cgi_data['btn_submit'] = btn_submit
        cgi_data['comment'] = comment
        cgi_data['persistent'] = str(persistent).replace('True', 'y').replace('False', 'n')
        cgi_data['sticky'] = str(sticky).replace('True', 'y').replace('False', 'n')
        cgi_data['notify'] = str(notify).replace('True', 'y').replace('False', 'n')
        if expire_time:
            cgi_data['expire'] = 'y'
            cgi_data['expire_time'] = expire_time
        else:
            cgi_data['expire'] = 'n'

        response = self.FetchURL(url, giveback='raw', cgi_data=cgi_data)

        # Some debug data
        data = response.result
        error = response.error
        status_code = response.status_code
        if conf.debug_mode:
            self.Debug(server=self.get_name(), host=host, service=service,
                debug='Achnowledgement response')
            self.Debug(server=self.get_name(), host=host, service=service,
                debug="- response: {0}".format(response))
            self.Debug(server=self.get_name(), host=host, service=service,
                debug="- data: {0}".format(data))
            self.Debug(server=self.get_name(), host=host, service=service,
                debug="- error: {0}".format(error))
            self.Debug(server=self.get_name(), host=host, service=service,
                debug="- status_code: {0}".format(status_code))

        if len(all_services) > 0:
            for s in all_services:
                # cheap, recursive solution...
                self._set_acknowledge(host, s, author, comment, sticky, notify, persistent, [], expire_time)


    def _set_submit_check_result(self, host, service, state, comment, check_output, performance_data):
        # Set correct headers
        self.session.headers['X-Requested-With'] = 'XMLHttpRequest'
        self.session.headers.update({'Content-Type': 'application/x-www-form-urlencoded; charset=UTF-8'})

        # First retrieve the info page for this host/service
        if service == '':
            url = '{0}/icingadb/host/process-checkresult?name='.format(self.monitor_cgi_url,
                                                                            self.hosts[host].real_name)
            status = self.STATES_MAPPING_REV['hosts'][state.upper()]
        else:
            url = '{0}/icingadb/service/process-checkresult?name={1}&host.name={2}'.format(self.monitor_cgi_url,
                                                                                           self.hosts[host].services[service].real_name,
                                                                                           self.hosts[host].real_name
                                                                                           )
            status = self.STATES_MAPPING_REV['services'][state.upper()]

        result = self.FetchURL(url, giveback='raw')

        if result.error != '':
            return result
        else:
            pageraw = result.result

        pagesoup = BeautifulSoup(pageraw, 'html.parser')

        ## Super debug
        #if conf.debug_mode:
        #    self.Debug(server=self.get_name(), host=host, service=service,
        #        debug='[Submit check result] Retrieve html from {0}: \n{1}'.format(url,pagesoup.prettify()))

        # Extract the relevant form element values

        formtag = pagesoup.select_one('form[action*="process-checkresult"]')
        #print('-----------------')
        #print(formtag.prettify())
        #print('-----------------')
        
        if conf.debug_mode:
            self.Debug(server=self.get_name(), host=host, service=service,
                debug='[Submit check result] Retrieve html form from {0}: \n{1}'.format(url,formtag.prettify()))

        btn_submit = formtag.findNext('input', {'name':'btn_submit'})['value']
        CSRFToken = formtag.findNext('input', {'name':'CSRFToken'})['value']
        
        # Pass these values to the same URL as cgi_data
        cgi_data = {}
        cgi_data['CSRFToken'] = CSRFToken
        cgi_data['btn_submit'] = btn_submit

        cgi_data['status'] = status
        cgi_data['output'] = check_output
        cgi_data['perfdata'] = performance_data

        response = self.FetchURL(url, giveback='raw', cgi_data=cgi_data)

        # Some debug data
        data = response.result
        error = response.error
        status_code = response.status_code
        if conf.debug_mode:
            self.Debug(server=self.get_name(), host=host, service=service,
                debug='Achnowledgement response')
            self.Debug(server=self.get_name(), host=host, service=service,
                debug="- response: {0}".format(response))
            self.Debug(server=self.get_name(), host=host, service=service,
                debug="- data: {0}".format(data))
            self.Debug(server=self.get_name(), host=host, service=service,
                debug="- error: {0}".format(error))
            self.Debug(server=self.get_name(), host=host, service=service,
                debug="- status_code: {0}".format(status_code))


    def _set_downtime(self, host, service, author, comment, fixed, start_time, end_time, hours, minutes):
        # Set correct headers
        self.session.headers['X-Requested-With'] = 'XMLHttpRequest'
        self.session.headers.update({'Content-Type': 'application/x-www-form-urlencoded; charset=UTF-8'})

        # First retrieve the info page for this host/service
        if service == '':
            url = '{0}/icingadb/host/schedule-downtime?name={1}'.format(self.monitor_cgi_url,
                                                                            self.hosts[host].real_name)
        else:
            url = '{0}/icingadb/service/schedule-downtime?name={1}&host.name={2}&showCompact=1'.format(self.monitor_cgi_url,
                                                                                           self.hosts[host].services[service].real_name,
                                                                                           self.hosts[host].real_name
                                                                                           )
                    
        result = self.FetchURL(url, giveback='raw')

        if result.error != '':
            return result
        else:
            pageraw = result.result

        pagesoup = BeautifulSoup(pageraw, 'html.parser')

        ## Super debug
        #if conf.debug_mode:
        #    self.Debug(server=self.get_name(), host=host, service=service,
        #        debug='[Set downtime] Retrieve html from {0}: \n{1}'.format(url,pagesoup.prettify()))

        # Extract the relevant form element values
        
        formtag = pagesoup.select_one('form[action*="schedule-downtime"]')
        #print('-----------------')
        #print(formtag.prettify())
        #print('-----------------')
        
        if conf.debug_mode:
            self.Debug(server=self.get_name(), host=host, service=service,
                debug='[Set downtime] Retrieve html form from {0}: \n{1}'.format(url,formtag.prettify()))
        
        btn_submit = formtag.findNext('input', {'name':'btn_submit'})['value']
        CSRFToken = formtag.findNext('input', {'name':'CSRFToken'})['value']

        # Pass these values to the same URL as cgi_data
        cgi_data = {}
        cgi_data['CSRFToken'] = CSRFToken
        cgi_data['btn_submit'] = btn_submit
        cgi_data['comment'] = comment
        if fixed:
            cgi_data['flexible'] = 'n'
        else:
            cgi_data['flexible'] = 'y'
            cgi_data['hours'] = hours
            cgi_data['minutes'] = minutes
        if start_time == '' or start_time == 'n/a':
            start = datetime.datetime.now().strftime('%Y-%m-%dT%H:%M:%S')
        else:
            start = start_time
        if end_time == '' or end_time == 'n/a':
            end = (datetime.datetime.now() + datetime.timedelta(hours=hours, minutes=minutes)).strftime('%Y-%m-%dT%H:%M:%S')
        else:
            end = end_time

        cgi_data['start'] = start
        cgi_data['end'] = end

        response = self.FetchURL(url, giveback='raw', cgi_data=cgi_data)

        # Some debug data
        data = response.result
        error = response.error
        status_code = response.status_code
        if conf.debug_mode:
            self.Debug(server=self.get_name(), host=host, service=service,
                debug='Achnowledgement response')
            self.Debug(server=self.get_name(), host=host, service=service,
                debug="- response: {0}".format(response))
            self.Debug(server=self.get_name(), host=host, service=service,
                debug="- data: {0}".format(data))
            self.Debug(server=self.get_name(), host=host, service=service,
                debug="- error: {0}".format(error))
            self.Debug(server=self.get_name(), host=host, service=service,
                debug="- status_code: {0}".format(status_code))


    def get_start_end(self, host):
        '''
            for GUI to get actual downtime start and end from server - they may vary so it's better to get
            directly from web interface
        '''
        # Set correct headers
        self.session.headers['X-Requested-With'] = 'XMLHttpRequest'
        self.session.headers.update({'Content-Type': 'application/x-www-form-urlencoded; charset=UTF-8'})

        try:
            url = '{0}/icingadb/host/schedule-downtime?name={1}'.format(self.monitor_cgi_url, self.hosts[host].real_name)
            downtime = self.FetchURL(url, giveback='raw')

            if downtime.error != '':
                return 'n/a', 'n/a'
            else:
                pageraw = downtime.result
    
            pagesoup = BeautifulSoup(pageraw, 'html.parser')

            #print('-----------------')
            #print(pagesoup.prettify())
            #print('-----------------')
        
            # Super debug
            if conf.debug_mode:
                self.Debug(server=self.get_name(), host=host, service='',
                    debug='[Get downtime start/end] Retrieve html from {0}: {1}'.format(url,pagesoup.prettify()))

            start = pagesoup.find('input', {'name': 'start'})['value']
            end = pagesoup.find('input', {'name': 'end'})['value']
            # give values back as tuple
            return start, end
        except:
            self.Error(sys.exc_info())
            return 'n/a', 'n/a'


    def open_monitor(self, host, service=''):
        """Open monitor from tablewidget context menu."""
        if host not in self.hosts:
            print("Cannot find {}. Skipping!".format(host))
            return
        if service and service not in self.hosts[host].services:
            print("Cannot find {}::{}. Skipping!".format(host, service))
            return

        # only type is important so do not care of service '' in case of host monitor
        if service == '':
            url = '{0}/icingadb/hosts?host.state.is_problem=y&sort=host.state.severity#!{1}/icingadb/host?{2}'.format(self.monitor_url,
                                                                                                                     (urllib.parse.urlparse(self.monitor_url).path),
                                                                                                                     urllib.parse.urlencode(
                                                                                                                        {'name': self.hosts[host].real_name}).replace('+', ' '))
        else:
            url = '{0}/icingadb/services?service.state.is_problem=y&sort=service.state.severity%20desc#!{1}/icingadb/service?{2}'.format(self.monitor_url,
                                                                                                                                   (urllib.parse.urlparse(self.monitor_url).path),
                                                                                                                                    urllib.parse.urlencode(
                                                                                                                                        {'name': self.hosts[host].services[service].real_name,
                                                                                                                                         'host.name': self.hosts[host].real_name}).replace('+', ' '))
        if conf.debug_mode:
            self.Debug(server=self.get_name(), host=host, service=service,
                       debug='[Open monitor] Open host/service monitor web page {0}'.format(url))
        webbrowser_open(url)

    def GetHost(self, host):
        '''
            find out ip or hostname of given host to access hosts/devices which do not appear in DNS but
            have their ip saved in Icinga
        '''
        # Host is the display name as in the GUI
        # but we need the FQDN not the display name
        host = self.hosts[host].real_name

        # the fasted method is taking hostname as used in monitor
        if conf.connect_by_host is True or host == '':
            return Result(result=host)

        # initialize ip string
        ip = ''
        address = ''

        # glue nagios cgi url and hostinfo
        cgiurl_host = self.monitor_cgi_url + '/icingadb/hosts?name={0}&columns=host.address&format=json'.format(host)

        # get host info
        hostobj = self.FetchURL(cgiurl_host, giveback='raw')
        jsonhost = hostobj.result

        try:
            # take ip from json output
            result = json.loads(jsonhost)[0]
            ip = result["host_address"]

            # print IP in debug mode
            if conf.debug_mode is True:
                self.Debug(server=self.get_name(), host=host, debug='IP of %s:' % (host) + ' ' + ip)

            # when connection by DNS is not configured do it by IP
            if conf.connect_by_dns is True:
                # try to get DNS name for ip, if not available use ip
                try:
                    address = socket.gethostbyaddr(ip)[0]
                except socket.error:
                    address = ip
            else:
                address = ip
        except Exception:
            result, error = self.Error(sys.exc_info())
            return Result(result=result, error=error)

        # do some cleanup
        del hostobj

        # give back host or ip
        return Result(result=address)<|MERGE_RESOLUTION|>--- conflicted
+++ resolved
@@ -36,7 +36,6 @@
 import copy
 import json
 import datetime
-from datetime import timezone
 import socket
 
 from bs4 import BeautifulSoup
@@ -209,19 +208,11 @@
                         else:
                             self.new_hosts[host_name].status = self.STATES_MAPPING['hosts'][int(h['state']['soft_state'])]
 
-<<<<<<< HEAD
-                        if h['state']['last_update'].replace(".", "").isnumeric(): # new version of icingadb doesnt return unix timestamp
-                            self.new_hosts[host_name].last_check = datetime.datetime.fromtimestamp(int(float(h['state']['last_update'])))
-                        else:
-                            self.new_hosts[host_name].last_check = datetime.datetime.fromisoformat(h['state']['last_update'])
-
-=======
                         if h['state']['last_update'].isnumeric(): # new version of icingadb doesnt return unix timestamp
                             self.new_hosts[host_name].last_check = datetime.datetime.fromtimestamp(int(float(h['state']['last_update'])))
                         else:
                             self.new_hosts[host_name].last_check = datetime.datetime.fromisoformat(h['state']['last_update'])
                         
->>>>>>> 8049f948
                         self.new_hosts[host_name].attempt = "{}/{}".format(h['state']['check_attempt'],h['max_check_attempts'])
                         self.new_hosts[host_name].status_information = BeautifulSoup(h['state']['output'].replace('\n', ' ').strip(), 'html.parser').text
                         self.new_hosts[host_name].passiveonly = not int(h.get('active_checks_enabled') or '0')
@@ -246,21 +237,12 @@
                         # extra duration needed for calculation
                         self.new_hosts[host_name].duration = 'n/a'
                         if h['state']['last_state_change'] is not None:
-<<<<<<< HEAD
-                            if h['state']['last_state_change'].replace(".", "").isnumeric(): # new version of icingadb doesnt return unix timestamp
-                                duration = datetime.datetime.now() - datetime.datetime.fromtimestamp(int(float(h['state']['last_state_change'])))
-                            else:
-                                last_state_change = datetime.datetime.fromisoformat(h['state']['last_state_change'])
-                                duration = datetime.datetime.now(timezone.utc).astimezone() - last_state_change
-
-=======
                             if h['state']['last_state_change'].isnumeric(): # new version of icingadb doesnt return unix timestamp
                                 duration = datetime.datetime.now() - datetime.datetime.fromtimestamp(int(float(h['state']['last_state_change'])))
                             else:
                                 last_state_change = datetime.datetime.fromisoformat(h['state']['last_state_change'])
                                 duration = datetime.datetime.now().replace(tzinfo=last_state_change.tzinfo) - last_state_change
                             
->>>>>>> 8049f948
                             if duration.total_seconds() > 0:
                                 self.new_hosts[host_name].duration = strfdelta(duration,'{days}d {hours}h {minutes}m {seconds}s')
 
@@ -329,11 +311,7 @@
                         else:
                             self.new_hosts[host_name].services[service_name].status = self.STATES_MAPPING['services'][int(s['state']['soft_state'])]
 
-<<<<<<< HEAD
-                        if s['state']['last_update'].replace(".", "").isnumeric(): # new version of icingadb doesnt return unix timestamp
-=======
                         if s['state']['last_update'].isnumeric(): # new version of icingadb doesnt return unix timestamp
->>>>>>> 8049f948
                             self.new_hosts[host_name].services[service_name].last_check = datetime.datetime.fromtimestamp(int(float(s['state']['last_update'])))
                         else:
                             self.new_hosts[host_name].services[service_name].last_check = datetime.datetime.fromisoformat(s['state']['last_update'])
@@ -366,21 +344,12 @@
                         # extra duration needed for calculation
                         self.new_hosts[host_name].services[service_name].duration = 'n/a'
                         if s['state']['last_state_change'] is not None:
-<<<<<<< HEAD
-                            if s['state']['last_update'].replace(".", "").isnumeric(): # new version of icingadb doesnt return unix timestamp
-                                duration = datetime.datetime.now() - datetime.datetime.fromtimestamp(int(float(s['state']['last_state_change'])))
-                            else:
-                                last_state_change = datetime.datetime.fromisoformat(s['state']['last_state_change'])
-                                duration = datetime.datetime.now(timezone.utc).astimezone() - last_state_change
-
-=======
                             if s['state']['last_update'].isnumeric(): # new version of icingadb doesnt return unix timestamp
                                 duration = datetime.datetime.now() - datetime.datetime.fromtimestamp(int(float(s['state']['last_state_change'])))
                             else:
                                 last_state_change = datetime.datetime.fromisoformat(s['state']['last_state_change'])
                                 duration = datetime.datetime.now().replace(tzinfo=last_state_change.tzinfo) - last_state_change
                             
->>>>>>> 8049f948
                             if duration.total_seconds() > 0:
                                 self.new_hosts[host_name].services[service_name].duration = strfdelta(duration, '{days}d {hours}h {minutes}m {seconds}s')
 
