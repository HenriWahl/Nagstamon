#!/usr/bin/env python3
# encoding: utf-8

# Nagstamon - Nagios status monitor for your desktop
# Copyright (C) 2008-2025 Henri Wahl <henri@nagstamon.de> et al.
#
# This program is free software; you can redistribute it and/or modify
# it under the terms of the GNU General Public License as published by
# the Free Software Foundation; either version 2 of the License, or
# (at your option) any later version.
#
# This program is distributed in the hope that it will be useful,
# but WITHOUT ANY WARRANTY; without even the implied warranty of
# MERCHANTABILITY or FITNESS FOR A PARTICULAR PURPOSE.  See the
# GNU General Public License for more details.
#
# You should have received a copy of the GNU General Public License
# along with this program; if not, write to the Free Software
# Foundation, Inc., 51 Franklin Street, Fifth Floor, Boston, MA  02110-1301, USA

from argparse import ArgumentParser
from importlib import resources
import os
import platform
import sys
import configparser
import base64
import zlib
import datetime
from urllib.parse import quote
from collections import OrderedDict
from pathlib import Path

# older Kubuntu has trouble with keyring
# see https://github.com/HenriWahl/Nagstamon/issues/447
# necessary to avoid any import because might result in a segmentation fault
KEYRING = True
if platform.system() == 'Linux':
    if 'ubuntu' in platform.platform().lower():
        if 'XDG_SESSION_DESKTOP' in os.environ:
            if os.environ['XDG_SESSION_DESKTOP'].lower() == 'kde':
                KEYRING = False
if KEYRING:
    import keyring

# instead of calling platform.system() every now and then just do it once here
OS = platform.system()
# needed when OS-specific decisions have to be made, mostly Linux/non-Linux
OS_MACOS = 'Darwin'
OS_WINDOWS = 'Windows'
OS_NON_LINUX = (OS_MACOS, OS_WINDOWS)

# simple Wayland detection
if 'WAYLAND_DISPLAY' in os.environ or\
    'XDG_SESSION_TYPE' in os.environ and os.environ['XDG_SESSION_TYPE'] == 'wayland':
    # dirty workaround to activate X11 support in Wayland environment - just a test
    if not os.environ.get('QT_QPA_PLATFORM'):
        os.environ['QT_QPA_PLATFORM'] = 'xcb'
    DESKTOP_WAYLAND = True
else:
    DESKTOP_WAYLAND = False

# detection of somehow quirky desktop enviroments which might need a fix
QUIRKY_DESKTOPS =  ('cinnamon', 'gnome-flashback-metacity')
if os.environ.get('CINNAMON_VERSION') or\
    os.environ.get('DESKTOP_SESSION') in QUIRKY_DESKTOPS or \
    os.environ.get('XDG_SESSION_DESKTOP') in QUIRKY_DESKTOPS:
    DESKTOP_NEEDS_FIX = True
else:
    DESKTOP_NEEDS_FIX = False

# use QT platform plugins if not set otherwise on GNOME desktop
# based on QGnomePlatform
if not os.environ.get('QT_QPA_PLATFORMTHEME'):
    if os.environ.get('XDG_SESSION_DESKTOP'):
        if os.environ['XDG_SESSION_DESKTOP'].lower() == 'gnome':
            os.environ['QT_QPA_PLATFORMTHEME'] = 'gnome'

# queue.Queue() needs threading module which might be not such a good idea to be used
# because QThread is already in use
# maybe not the most logical place here to be defined but at least all
# modules access Config.py so it can be distributed from here
debug_queue = list()

# temporary dict for string-to-bool-conversion
# the bool:bool relations are thought to make things easier in Dialog_Settings.ok()
BOOLPOOL = {'False': False,
            'True': True,
            False: False,
            True: True}

# config settings which should always be strings, never converted to integer or bool
CONFIG_STRINGS = ['custom_browser',
                  'debug_file',
                  'notification_custom_sound_warning',
                  'notification_custom_sound_critical',
                  'notification_custom_sound_down',
                  'notification_action_warning_string',
                  'notification_action_critical_string',
                  'notification_action_down_string',
                  'notification_action_ok_string',
                  'notification_custom_action_string',
                  'notification_custom_action_separator',
                  're_host_pattern',
                  're_service_pattern',
                  're_status_information_pattern',
                  're_duration_pattern',
                  're_attempt_pattern',
                  're_groups_pattern',
                  're_criticality_pattern',
                  'font',
                  'defaults_acknowledge_comment',
                  'defaults_submit_check_result_comment',
                  'defaults_downtime_comment',
                  'name',
                  'monitor_url',
                  'monitor_cgi_url',
                  'username',
                  'password',
                  'proxy_address',
                  'proxy_username',
                  'proxy_password',
                  'autologin_key',
                  'custom_cert_ca_file',
                  'idp_ecp_endpoint',
                  'monitor_site'
                  ]


class AppInfo(object):
    """
        contains app information previously located in GUI.py
    """
    NAME = 'Nagstamon'
<<<<<<< HEAD
    VERSION = '3.17-20250223'
=======
    VERSION = '3.17-20250402'
>>>>>>> 46da6fd6
    WEBSITE = 'https://nagstamon.de'
    COPYRIGHT = '©2008-2025 Henri Wahl et al.'
    COMMENTS = 'Nagios status monitor for your desktop'
    # dict of servers to offer for downloads if an update is available
    DOWNLOAD_SERVERS = {'nagstamon.de': 'https://github.com/HenriWahl/Nagstamon/releases'}
    # version URL depends on version string
    if 'alpha' in VERSION.lower() or \
        'beta' in VERSION.lower() or \
        'rc' in VERSION.lower() or \
        '-' in VERSION.lower():
        VERSION_URL = WEBSITE + '/version/unstable'
        VERSION_PATH = '/version/unstable'
    else:
        VERSION_URL = WEBSITE + '/version/stable'
        VERSION_PATH = '/version/stable'


class Config(object):
    """
        The place for central configuration.
    """

    def __init__(self):
        """
            read config file and set the appropriate attributes
            supposed to be sensible defaults
        """
        # move from minute interval to seconds
        self.update_interval_seconds = 60
        self.short_display = False
        self.long_display = True
        self.show_tooltips = True
        self.show_grid = True
        self.grid_use_custom_intensity = False
        self.grid_alternation_intensity = 10
        self.highlight_new_events = True
        self.default_sort_field = 'status'
        self.default_sort_order = 'descending'
        self.filter_all_down_hosts = False
        self.filter_all_unreachable_hosts = False
        self.filter_all_unreachable_services = False
        self.filter_all_flapping_hosts = False
        self.filter_all_unknown_services = False
        self.filter_all_information_services = False
        self.filter_all_warning_services = False
        self.filter_all_average_services = False
        self.filter_all_high_services = False
        self.filter_all_critical_services = False
        self.filter_all_disaster_services = False
        self.filter_all_flapping_services = False
        self.filter_acknowledged_hosts_services = False
        self.filter_hosts_services_disabled_notifications = False
        self.filter_hosts_services_disabled_checks = False
        self.filter_hosts_services_maintenance = False
        self.filter_services_on_acknowledged_hosts = False
        self.filter_services_on_down_hosts = False
        self.filter_services_on_hosts_in_maintenance = False
        self.filter_services_on_unreachable_hosts = False
        self.filter_hosts_in_soft_state = False
        self.filter_services_in_soft_state = False
        self.position_x = 30
        self.position_y = 30
        self.position_width = 640
        self.position_height = 480
        self.popup_details_hover = True
        self.popup_details_clicking = False
        self.close_details_hover = True
        self.close_details_clicking = False
        self.close_details_clicking_somewhere = False
        self.connect_by_host = True
        self.connect_by_dns = False
        self.connect_by_ip = False
        self.use_default_browser = True
        self.use_custom_browser = False
        self.custom_browser = ''
        self.debug_mode = False
        self.debug_to_file = False
        self.debug_file = os.path.expanduser('~') + os.sep + "nagstamon.log"
        self.check_for_new_version = True
        self.notification = True
        self.notification_flashing = True
        self.notification_desktop = False
        self.notification_actions = False
        self.notification_sound = True
        self.notification_sound_repeat = False
        self.notification_default_sound = True
        self.notification_custom_sound = False
        self.notification_custom_sound_warning = ''
        self.notification_custom_sound_critical = ''
        self.notification_custom_sound_down = ''
        self.notification_action_warning = False
        self.notification_action_warning_string = ''
        self.notification_action_critical = False
        self.notification_action_critical_string = ''
        self.notification_action_down = False
        self.notification_action_down_string = ''
        self.notification_action_ok = False
        self.notification_action_ok_string = ''
        self.notification_custom_action = False
        self.notification_custom_action_string = ''
        self.notification_custom_action_separator = '|'
        self.notification_custom_action_single = True
        self.notify_if_up = False
        self.notify_if_information = True
        self.notify_if_warning = True
        self.notify_if_average = True
        self.notify_if_high = True
        self.notify_if_critical = True
        self.notify_if_disaster = True
        self.notify_if_unknown = True
        self.notify_if_unreachable = True
        self.notify_if_down = True
        # Regular expression filters
        self.re_host_enabled = False
        self.re_host_pattern = ''
        self.re_host_reverse = False
        self.re_service_enabled = False
        self.re_service_pattern = ''
        self.re_service_reverse = False
        self.re_status_information_enabled = False
        self.re_status_information_pattern = ''
        self.re_status_information_reverse = False
        self.re_duration_enabled = False
        self.re_duration_pattern = ''
        self.re_duration_reverse = False
        self.re_attempt_enabled = False
        self.re_attempt_pattern = ''
        self.re_attempt_reverse = False
        self.re_groups_enabled = False
        self.re_groups_pattern = ''
        self.re_groups_reverse = False
        self.color_ok_text = self.default_color_ok_text = '#FFFFFF'
        self.color_ok_background = self.default_color_ok_background = '#006400'
        self.color_information_text = self.default_color_information_text = "#000000"
        self.color_information_background = self.default_color_information_background = "#7499FF"
        self.color_warning_text = self.default_color_warning_text = "#000000"
        self.color_warning_background = self.default_color_warning_background = '#FFFF00'
        self.color_average_text = self.default_color_average_text = "#000000"
        self.color_average_background = self.default_color_average_background = "#FFA059"
        self.color_high_text = self.default_color_high_text = "#000000"
        self.color_high_background = self.default_color_high_background = "#E97659"
        self.color_unknown_text = self.default_color_unknown_text = '#000000'
        self.color_unknown_background = self.default_color_unknown_background = '#FFA500'
        self.color_critical_text = self.default_color_critical_text = '#FFFFFF'
        self.color_critical_background = self.default_color_critical_background = '#FF0000'
        self.color_disaster_text = self.default_color_disaster_text = "#FFFFFF"
        self.color_disaster_background = self.default_color_disaster_background = "#660000"
        self.color_unreachable_text = self.default_color_unreachable_text = '#FFFFFF'
        self.color_unreachable_background = self.default_color_unreachable_background = '#8B0000'
        self.color_down_text = self.default_color_down_text = '#FFFFFF'
        self.color_down_background = self.default_color_down_background = '#000000'
        self.color_error_text = self.default_color_error_text = '#000000'
        self.color_error_background = self.default_color_error_background = '#D3D3D3'
        self.statusbar_floating = True
        self.icon_in_systray = False
        self.windowed = False
        self.fullscreen = False
        self.fullscreen_display = 0
        self.systray_offset_use = False
        self.systray_offset = 10
        self.hide_macos_dock_icon = False
        # as default enable on Linux Desktops like Cinnamon and Gnome Flashback
        if DESKTOP_NEEDS_FIX:
            self.enable_position_fix = True
        else:
            self.enable_position_fix = False
        self.font = ''
        self.defaults_acknowledge_sticky = False
        self.defaults_acknowledge_send_notification = False
        self.defaults_acknowledge_persistent_comment = False
        self.defaults_acknowledge_all_services = False
        self.defaults_acknowledge_expire = False
        self.defaults_acknowledge_expire_duration_hours = 2
        self.defaults_acknowledge_expire_duration_minutes = 0
        self.defaults_acknowledge_comment = 'acknowledged'
        self.defaults_submit_check_result_comment = 'check result submitted'
        self.defaults_downtime_duration_hours = 2
        self.defaults_downtime_duration_minutes = 0
        self.defaults_downtime_comment = 'scheduled downtime'
        self.defaults_downtime_type_fixed = True
        self.defaults_downtime_type_flexible = False
        # internal flag to determine if keyring is available at all - defaults to False
        # use_system_keyring is checked and defined some lines later after config file was read
        self.keyring_available = False
        # setting for keyring usage - might cause trouble on Linux so disable it there as default to avoid crash at start
        if OS in OS_NON_LINUX:
            self.use_system_keyring = True
        else:
            self.use_system_keyring = False

        # Special FX
        # Centreon
        self.re_criticality_enabled = False
        self.re_criticality_pattern = ''
        self.re_criticality_reverse = False

        # the app is unconfigured by default and will stay so if it
        # would not find a config file
        self.unconfigured = True

        # get CLI arguments
        parser = ArgumentParser(prog='nagstamon')
        # mitigate session restore problem https://github.com/HenriWahl/Nagstamon/issues/878
        if len(sys.argv) == 2 or len(sys.argv) >= 6:
            # only add configdir if it might be included at all
            parser.add_argument('configdir', default=None)
        # -session and -name are used by X11 session management and could be
        # safely ignored because nagstamon keeps its own session info
        parser.add_argument('-session', default=None, required=False)
        parser.add_argument('-name', default=None, required=False)
        arguments, unknown_arguments = parser.parse_known_args()
        if 'configdir' in arguments:
            self.configdir = arguments.configdir
        # otherwise if there exists a configdir in current working directory it should be used
        elif os.path.exists(os.getcwd() + os.sep + 'nagstamon.config'):
            self.configdir = os.getcwd() + os.sep + 'nagstamon.config'
        else:
            # ~/.nagstamon/nagstamon.conf is the user conf file
            # os.path.expanduser('~') finds out the user HOME dir where
            # nagstamon expects its conf file to be
            self.configdir = os.path.expanduser('~') + os.sep + '.nagstamon'

        self.configfile = self.configdir + os.sep + 'nagstamon.conf'

        # make path fit for actual os, normcase for letters and normpath for path
        self.configfile = os.path.normpath(os.path.normcase(self.configfile))

        # because the name of the configdir is also stored in the configfile
        # there may be situations where the name gets overwritten by a
        # wrong name so it will be stored here temporarily
        configdir_temp = self.configdir

        # default settings dicts
        self.servers = dict()
        self.actions = dict()

        if os.path.exists(self.configfile):
            # instantiate a configparser to parse the conf file
            # SF.net bug #3304423 could be fixed with allow_no_value argument which
            # is only available since Python 2.7
            # since Python 3 '%' will be interpolated by default which crashes
            # with some URLs
            config = configparser.ConfigParser(allow_no_value=True, interpolation=None)
            config.read(self.configfile)

            # go through all sections of the conf file
            for section in config.sections():
                # go through all items of each sections (in fact there is only on
                # section which has to be there to comply to the .INI file standard

                for i in config.items(section):
                    # omit config file info as it makes no sense to store its path
                    if not i[0] in ('configfile', 'configdir'):
                        # create a key of every config item with its appropriate value
                        # check first if it is a bool value and convert string if it is
                        if i[1] in BOOLPOOL:
                            object.__setattr__(self, i[0], BOOLPOOL[i[1]])
                        # in case there are numbers intify them to avoid later conversions
                        # treat negative value specially as .isdecimal() will not detect it
                        elif i[1].isdecimal() or \
                                (i[1].startswith('-') and i[1].split('-')[1].isdecimal()):
                            object.__setattr__(self, i[0], int(i[1]))
                        else:
                            object.__setattr__(self, i[0], i[1])

            # because the switch from Nagstamon 1.0 to 1.0.1 brings the use_system_keyring property
            # and all the thousands 1.0 installations do not know it yet it will be more comfortable
            # for most of the Windows users if it is only defined as False after it was checked
            # from config file
            if 'use_system_keyring' not in self.__dict__.keys():
                if self.unconfigured is True:
                    # an unconfigured system should start with no keyring to prevent crashes
                    self.use_system_keyring = False
                else:
                    # a configured system seemed to be able to run and thus use system keyring
                    if OS in OS_NON_LINUX:
                        self.use_system_keyring = True
                    else:
                        self.use_system_keyring = self.KeyringAvailable()

            # reset self.configdir to temporarily saved value in case it differs from
            # the one read from configfile and so it would fail to save next time
            self.configdir = configdir_temp

            # Servers configuration...
            self.servers = self._LoadServersMultipleConfig()
            # ... and actions
            self.actions = self.LoadMultipleConfig("actions", "action", "Action")

            # seems like there is a config file so the app is not unconfigured anymore
            self.unconfigured = False

        # Load actions if Nagstamon is not unconfigured, otherwise load defaults
        if self.unconfigured is True:
            self.actions = self._DefaultActions()

        # do some conversion stuff needed because of config changes and code cleanup
        self._LegacyAdjustments()

    def _LoadServersMultipleConfig(self):
        """
        load servers config - special treatment because of obfuscated passwords
        """
        self.keyring_available = self.KeyringAvailable()

        servers = self.LoadMultipleConfig('servers', 'server', 'Server')
        # deobfuscate username + password inside a try-except loop
        # if entries have not been obfuscated yet this action should raise an error
        # and old values (from nagstamon < 0.9.0) stay and will be converted when next
        # time saving config
        try:
            for server in servers:
                # server name needs to be a string at every cost
                # see issue https://github.com/HenriWahl/Nagstamon/issues/1010
                servers[server].name = str(servers[server].name)
                # usernames for monitor server and proxy
                servers[server].username = self.DeObfuscate(servers[server].username)
                servers[server].proxy_username = self.DeObfuscate(servers[server].proxy_username)
                # passwords for monitor server and proxy
                if servers[server].save_password == 'False':
                    servers[server].password = ""
                elif self.keyring_available and self.use_system_keyring:
                    password = keyring.get_password('Nagstamon', '@'.join((servers[server].username,
                                                                           servers[server].monitor_url))) or ""
                    if password == "":
                        if servers[server].password != "":
                            servers[server].password = self.DeObfuscate(servers[server].password)
                    else:
                        servers[server].password = password
                elif servers[server].password != "":
                    servers[server].password = self.DeObfuscate(servers[server].password)
                # proxy password
                if self.keyring_available and self.use_system_keyring:
                    proxy_password = keyring.get_password('Nagstamon', '@'.join(('proxy',
                                                                                 servers[server].proxy_username,
                                                                                 servers[server].proxy_address))) or ""
                    if proxy_password == "":
                        if servers[server].proxy_password != "":
                            servers[server].proxy_password = self.DeObfuscate(servers[server].proxy_password)
                    else:
                        servers[server].proxy_password = proxy_password
                elif servers[server].proxy_password != "":
                    servers[server].proxy_password = self.DeObfuscate(servers[server].proxy_password)

                # do only deobfuscating if any autologin_key is set - will be only Centreon/Thruk
                if 'autologin_key' in servers[server].__dict__.keys():
                    if len(servers[server].__dict__['autologin_key']) > 0:
                        servers[server].autologin_key = self.DeObfuscate(servers[server].autologin_key)

                # only needed for those who used Icinga2 before it became IcingaWeb2
                if servers[server].type == 'Icinga2':
                    servers[server].type = 'IcingaWeb2'

                # Check_MK is now Checkmk - same renaming as with IcingaWeb2
                if servers[server].type == 'Check_MK Multisite':
                    servers[server].type = 'Checkmk Multisite'
                if 'check_mk_view_hosts' in servers[server].__dict__.keys():
                    servers[server].checkmk_view_hosts = servers[server].check_mk_view_hosts
                    servers[server].__dict__.pop('check_mk_view_hosts')
                if 'check_mk_view_services' in servers[server].__dict__.keys():
                    servers[server].checkmk_view_services = servers[server].check_mk_view_services
                    servers[server].__dict__.pop('check_mk_view_services')

        except Exception:
            import traceback
            traceback.print_exc(file=sys.stdout)

        return servers

    def LoadMultipleConfig(self, settingsdir, setting, configobj):
        """
            load generic config into settings dict and return to central config
        """
        # defaults as empty dict in case settings dir/files could not be found
        settings = OrderedDict()

        try:
            if os.path.exists(self.configdir + os.sep + settingsdir):
                for settingsfile in sorted(os.listdir(self.configdir + os.sep + settingsdir)):
                    if settingsfile.startswith(setting + '_') and settingsfile.endswith('.conf'):
                        config = configparser.ConfigParser(allow_no_value=True, interpolation=None)
                        config.read(self.configdir + os.sep + settingsdir + os.sep + settingsfile)

                        # create object for every setting
                        name = config.get(config.sections()[0], 'name')
                        settings[name] = globals()[configobj]()

                        # go through all items of the server
                        for i in config.items(config.sections()[0]):
                            # create a key of every config item with its appropriate value
                            if i[1] in BOOLPOOL:
                                value = BOOLPOOL[i[1]]
                            # in case there are numbers intify them to avoid later conversions
                            # treat negative value specially as .isdecimal() will not detect it
                            elif i[1].isdecimal() or \
                                    (i[1].startswith('-') and i[1].split('-')[1].isdecimal()):
                                value = int(i[1])
                            else:
                                value = i[1]
                            settings[name].__setattr__(i[0], value)

                        # if filename is still one of the non-URL-ones delete duplicate file
                        if settingsfile != '{0}_{1}.conf'.format(setting, quote(name, safe='')):
                            self.delete_file(settingsdir, settingsfile)
                            # set flag to store the settings via legacy adjustments
                            self.save_config_after_urlencode = True

        except Exception:
            import traceback
            traceback.print_exc(file=sys.stdout)

        return settings

    def SaveConfig(self):
        """
            save config file
        """
        try:
            # Make sure .nagstamon is created
            if not os.path.exists(self.configdir):
                os.makedirs(self.configdir)
            # save config file with configparser
            config = configparser.ConfigParser(allow_no_value=True, interpolation=None)
            # general section for Nagstamon
            config.add_section('Nagstamon')
            for option in self.__dict__:
                if option not in ['servers', 'actions', 'configfile', 'configdir', 'cli_args']:
                    config.set('Nagstamon', option, str(self.__dict__[option]))

            # because the switch from Nagstamon 1.0 to 1.0.1 brings the use_system_keyring property
            # and all the thousands 1.0 installations do not know it yet it will be more comfortable
            # for most of the Windows users if it is only defined as False after it was checked
            # from config file
            if 'use_system_keyring' not in self.__dict__.keys():
                if self.unconfigured is True:
                    # an unconfigured system should start with no keyring to prevent crashes
                    self.use_system_keyring = False
                else:
                    # a configured system seemed to be able to run and thus use system keyring
                    if OS in OS_NON_LINUX:
                        self.use_system_keyring = True
                    else:
                        self.use_system_keyring = self.KeyringAvailable()

            # save servers dict
            self.SaveMultipleConfig('servers', 'server')

            # save actions dict
            self.SaveMultipleConfig('actions', 'action')

            # open, save and close config file
            with open(os.path.normpath(self.configfile), 'w') as file:
                config.write(file)

            # debug
            if self.debug_mode:
                debug_queue.append('DEBUG: {0} Saving configuration to file {1}'.format(str(datetime.datetime.now()),
                                                                                        self.configfile))
        except Exception as err:
            import traceback
            traceback.print_exc(file=sys.stdout)
            # debug
            if self.debug_mode:
                debug_queue.append(
                    'ERROR: {0} {1} while saving configuration to file {2}'.format(str(datetime.datetime.now()),
                                                                                   err,
                                                                                   self.configfile))

    def SaveMultipleConfig(self, settingsdir, setting):
        """
            saves conf files for settings like actions in extra directories
            "multiple" means that multiple confs for actions or servers are loaded,
            not just one like for e.g. sound file
        """

        # only import keyring lib if configured to do so - to avoid Windows crashes
        # like https://github.com/HenriWahl/Nagstamon/issues/97
        if self.use_system_keyring is True:
            self.keyring_available = self.KeyringAvailable()

        # one section for each setting
        for s in self.__dict__[settingsdir]:
            config = configparser.ConfigParser(allow_no_value=True, interpolation=None)
            config.add_section(setting + '_' + s)
            for option in self.__dict__[settingsdir][s].__dict__:
                # obfuscate certain entries in config file - special arrangement for servers
                if settingsdir == 'servers':
                    if option in ['username', 'password', 'proxy_username', 'proxy_password', 'autologin_key']:
                        value = self.Obfuscate(self.__dict__[settingsdir][s].__dict__[option])
                        if option == 'password':
                            if self.__dict__[settingsdir][s].save_password is False:
                                value = ''
                            elif self.keyring_available and self.use_system_keyring:
                                if self.__dict__[settingsdir][s].password != '':
                                    # provoke crash if password saving does not work - this is the case
                                    # on newer Ubuntu releases
                                    try:
                                        keyring.set_password('Nagstamon',
                                                             '@'.join((self.__dict__[settingsdir][s].username,
                                                                       self.__dict__[settingsdir][s].monitor_url)),
                                                             self.__dict__[settingsdir][s].password)
                                    except Exception:
                                        import traceback
                                        traceback.print_exc(file=sys.stdout)
                                        sys.exit(1)
                                value = ''
                        if option == 'proxy_password':
                            if self.keyring_available and self.use_system_keyring:
                                if self.__dict__[settingsdir][s].proxy_password != '':
                                    # provoke crash if password saving does not work - this is the case
                                    # on newer Ubuntu releases
                                    try:
                                        keyring.set_password('Nagstamon', '@'.join(('proxy',
                                                                                    self.__dict__[settingsdir][
                                                                                        s].proxy_username,
                                                                                    self.__dict__[settingsdir][
                                                                                        s].proxy_address)),
                                                             self.__dict__[settingsdir][s].proxy_password)
                                    except Exception:
                                        import traceback
                                        traceback.print_exc(file=sys.stdout)
                                        sys.exit(1)

                                value = ''
                        config.set(setting + '_' + s, option, str(value))
                    else:
                        config.set(setting + '_' + s, option, str(self.__dict__[settingsdir][s].__dict__[option]))
                else:
                    config.set(setting + '_' + s, option, str(self.__dict__[settingsdir][s].__dict__[option]))

            # open, save and close config_server file
            if not os.path.exists(self.configdir + os.sep + settingsdir):
                os.makedirs(self.configdir + os.sep + settingsdir)

            # quote strings and thus avoid invalid characters
            with open(
                    os.path.normpath('{0}{1}{2}{1}{3}_{4}.conf'.format(self.configdir,
                                                                       os.sep,
                                                                       settingsdir,
                                                                       setting,
                                                                       quote(s, safe=''))),
                    'w') as file:
                config.write(file)

            # ### clean up old deleted/renamed config files
            # ##if os.path.exists(self.configdir + os.sep + settingsdir):
            # ##    for f in os.listdir(self.configdir + os.sep + settingsdir):
            # ##        if not f.split(setting + "_")[1].split(".conf")[0] in self.__dict__[settingsdir]:
            # ##            os.unlink(self.configdir + os.sep + settingsdir + os.sep + f)

    def KeyringAvailable(self):
        """
            determine if keyring module and an implementation is available for secure password storage
        """
        try:
            # Linux systems should use keyring only if it comes with the distro, otherwise chances are small
            # that keyring works at all
            if OS in OS_NON_LINUX:
                # safety first - if not yet available disable it
                if 'use_system_keyring' not in self.__dict__.keys():
                    self.use_system_keyring = False
                # only import keyring lib if configured to do so
                # necessary to avoid Windows crashes like https://github.com/HenriWahl/Nagstamon/issues/97
                if self.use_system_keyring is True:
                    # hint for packaging: nagstamon.spec always have to match module path
                    # keyring has to be bound to object to be used later
                    import keyring
                    return not (keyring.get_keyring() is None)
                else:
                    return False
            elif KEYRING:
                # keyring and secretstorage have to be importable
                import keyring
                # import secretstorage module as dependency of keyring -
                # if not available keyring won't work
                import secretstorage
                if keyring.get_keyring():
                    return True
                else:
                    return False
            else:
                # apparently an Ubuntu KDE session which has problems with keyring
                return False
        except Exception:
            import traceback
            traceback.print_exc(file=sys.stdout)
            return False

    def Obfuscate(self, string, count=5):
        """
            Obfuscate a given string to store passwords etc.
        """

        string = string.encode()

        for i in range(count):
            string = base64.b64encode(string).decode()
            string = list(string)
            string.reverse()
            string = "".join(string)
            string = string.encode()
            string = zlib.compress(string)

        # make unicode of bytes string
        string = base64.b64encode(string).decode()
        return string

    def DeObfuscate(self, string, count=5):
        """
            Deobfucate previously obfuscated string
        """
        string = base64.b64decode(string)

        for i in range(count):
            string = zlib.decompress(string)
            string = string.decode()
            string = list(string)
            string.reverse()
            string = "".join(string)
            string = base64.b64decode(string)

        # make unicode of bytes coming from base64 operations
        string = string.decode()

        return string

    def _DefaultActions(self):
        """
        create some default actions like SSH and so on
        """
        if OS == OS_WINDOWS:
            defaultactions = {"RDP": Action(name="RDP", description="Connect via RDP.",
                                            type="command", string="C:/windows/system32/mstsc.exe /v:$ADDRESS$"),
                              "VNC": Action(name="VNC", description="Connect via VNC.",
                                            type="command", string="C:/Program Files/TightVNC/vncviewer.exe $ADDRESS$"),
                              "Telnet": Action(name="Telnet", description="Connect via Telnet.",
                                               type="command", string="C:/Windows/System32\telnet.exe root@$ADDRESS$"),
                              "SSH": Action(name="SSH", description="Connect via SSH.",
                                            type="command",
                                            string="C:/Program Files/PuTTY/putty.exe -l root $ADDRESS$")}
        elif OS == OS_MACOS:
            defaultactions = {"RDP": Action(name="RDP", description="Connect via RDP.",
                                            type="command", string="open rdp://$ADDRESS$"),
                              "VNC": Action(name="VNC", description="Connect via VNC.",
                                            type="command", string="open vnc://$ADDRESS$"),
                              "SSH": Action(name="SSH", description="Connect via SSH.",
                                            type="command", string="open ssh://root@$ADDRESS$"),
                              "Telnet": Action(name="Telnet", description="Connect via Telnet.",
                                               type="command", string="open telnet://root@$ADDRESS$")}
        else:
            # the Linux settings
            defaultactions = {"RDP": Action(name="RDP", description="Connect via RDP.",
                                            type="command", string="/usr/bin/rdesktop -g 1024x768 $ADDRESS$"),
                              "VNC": Action(name="VNC", description="Connect via VNC.",
                                            type="command", string="/usr/bin/vncviewer $ADDRESS$"),
                              "SSH": Action(name="SSH", description="Connect via SSH.",
                                            type="command", string="/usr/bin/gnome-terminal -x ssh root@$ADDRESS$"),
                              "Telnet": Action(name="Telnet", description="Connect via Telnet.",
                                               type="command",
                                               string="/usr/bin/gnome-terminal -x telnet root@$ADDRESS$"),
                              "Update-Linux": Action(name="Update-Linux", description="Run remote update script.",
                                                     type="command",
                                                     string="/usr/bin/terminator -x ssh root@$HOST$ update.sh",
                                                     enabled=False)}
            # OS agnostic actions as examples
        defaultactions["Nagios-1-Click-Acknowledge-Host"] = Action(name="Nagios-1-Click-Acknowledge-Host", type="url",
                                                                   description="Acknowledges a host with one click.",
                                                                   filter_target_service=False, enabled=False,
                                                                   string="$MONITOR-CGI$/cmd.cgi?cmd_typ=33&cmd_mod=2&host=$HOST$\
                        &com_author=$USERNAME$&com_data=acknowledged&btnSubmit=Commit")
        defaultactions["Nagios-1-Click-Acknowledge-Service"] = Action(name="Nagios-1-Click-Acknowledge-Service",
                                                                      type="url",
                                                                      description="Acknowledges a service with one click.",
                                                                      filter_target_host=False, enabled=False,
                                                                      string="$MONITOR-CGI$/cmd.cgi?cmd_typ=34&cmd_mod=2&host=$HOST$\
                        &service=$SERVICE$&com_author=$USERNAME$&com_data=acknowledged&btnSubmit=Commit")
        defaultactions["Opsview-Graph-Service"] = Action(name="Opsview-Graph-Service", type="browser",
                                                         description="Show graph in browser.", filter_target_host=False,
                                                         string="$MONITOR$/graph?service=$SERVICE$&host=$HOST$",
                                                         enabled=False)
        defaultactions["Opsview-History-Host"] = Action(name="Opsview-Host-Service", type="browser",
                                                        description="Show host in browser.", filter_target_host=True,
                                                        string="$MONITOR$/event?host=$HOST$", enabled=False)
        defaultactions["Opsview-History-Service"] = Action(name="Opsview-History-Service", type="browser",
                                                           description="Show history in browser.",
                                                           filter_target_host=True,
                                                           string="$MONITOR$/event?host=$HOST$&service=$SERVICE$",
                                                           enabled=False)
        defaultactions["Checkmk-1-Click-Acknowledge-Host"] = Action(name="Checkmk-1-Click-Acknowledge-Host",
                                                                     type="url",
                                                                     description="Acknowledges a host with one click.",
                                                                     filter_target_service=False, enabled=False,
                                                                     string="$MONITOR$/view.py?_transid=$TRANSID$&_do_actions=yes&_do_confirm=Yes!&output_format=python&view_name=hoststatus&host=$HOST$&_ack_comment=$COMMENT-ACK$&_acknowledge=Acknowledge")
        defaultactions["Checkmk-1-Click-Acknowledge-Service"] = Action(name="Checkmk-1-Click-Acknowledge-Service",
                                                                        type="url",
                                                                        description="Acknowledges a host with one click.",
                                                                        filter_target_host=False, enabled=False,
                                                                        string="$MONITOR$/view.py?_transid=$TRANSID$&_do_actions=yes&_do_confirm=Yes!&output_format=python&view_name=service&host=$HOST$&_ack_comment=$COMMENT-ACK$&_acknowledge=Acknowledge&service=$SERVICE$")
        defaultactions["Checkmk Edit host in WATO"] = Action(name="Checkmk Edit host in WATO", enabled=False,
                                                              monitor_type="Checkmk Multisite",
                                                              description="Edit host in WATO.",
                                                              string="$MONITOR$/wato.py?host=$HOST$&mode=edit_host")
        defaultactions["Email"] = Action(name="Email", enabled=False, description="Send email to someone.",
                                         type="browser",
                                         string="mailto:servicedesk@my.org?subject=Monitor alert: $HOST$ - $SERVICE$ - $STATUS-INFO$&body=Please help!.%0d%0aBest regards from Nagstamon")

        return defaultactions

    def _LegacyAdjustments(self):
        # mere cosmetics but might be more clear for future additions - changing any "nagios"-setting to "monitor"
        for server in self.servers.values():
            if 'nagios_url' in server.__dict__.keys():
                server.monitor_url = server.nagios_url
            if 'nagios_cgi_url' in server.__dict__.keys():
                server.monitor_cgi_url = server.nagios_cgi_url

            # to reduce complexity in Centreon there is also only one URL necessary
            if server.type == "Centreon":
                server.monitor_url = server.monitor_cgi_url

        # switch to update interval in seconds not minutes
        if 'update_interval' in self.__dict__.keys():
            self.update_interval_seconds = int(self.update_interval) * 60
            self.__dict__.pop('update_interval')

        # remove support for GNOME2-trayicon-egg-stuff
        if 'statusbar_systray' in self.__dict__.keys():
            if self.statusbar_systray is True:
                self.icon_in_systray = True
            self.__dict__.pop('statusbar_systray')

        # some legacy action settings might need a little fix
        for action in self.actions.values():
            if not action.type.lower() in ('browser', 'command', 'url'):
                # set browser as default to make user notice something is wrong
                action.type = 'browser'

        # might be there only once after starting Nagstamon 3.4 the first time
        if 'save_config_after_urlencode' in self.__dict__.keys():
            self.SaveConfig()

    def GetNumberOfEnabledMonitors(self):
        """
            returns the number of enabled monitors - in case all are disabled there is no need to display the popwin
        """
        # to be returned
        number = 0
        for server in self.servers.values():
            # ##if str(server.enabled) == "True":
            if server.enabled is True:
                number += 1
        return number

    def delete_file(self, settings_dir, settings_file):
        """
            delete specified .conf file if setting is deleted in GUI
        """
        # clean up old deleted/renamed config file
        file = os.path.abspath('{1}{0}{2}{0}{3}'.format(os.sep, self.configdir, settings_dir, settings_file))
        if os.path.exists(file) and (os.path.isfile(file) or os.path.islink(file)):
            try:
                os.unlink(file)
            except Exception:
                import traceback
                traceback.print_exc(file=sys.stdout)


class Server(object):
    """
        one Server realized as object for config info
    """

    def __init__(self):
        self.enabled = True
        self.type = 'Nagios'
        self.name = 'Monitor server'
        self.monitor_url = 'https://monitor-server'
        self.monitor_cgi_url = 'https://monitor-server/monitor/cgi-bin'
        self.username = 'username'
        self.password = 'password'
        self.save_password = False
        self.use_proxy = False
        self.use_proxy_from_os = False
        self.proxy_address = 'http://proxyserver:port/'
        self.proxy_username = 'proxyusername'
        self.proxy_password = 'proxypassword'
        # defaults to 'basic', other possible values are 'digest' and 'kerberos'
        self.authentication = 'basic'
        self.timeout = 10
        # just GUI-wise deciding if more options are shown in server dialog
        self.show_options = False

        # SSL/TLS certificate verification
        self.ignore_cert = False
        self.custom_cert_use = False
        self.custom_cert_ca_file = ''

        self.idp_ecp_endpoint = 'https://idp/idp/profile/SAML2/SOAP/ECP'

        # special FX
        # Centreon autologin
        self.use_autologin = False
        self.autologin_key = ''

        # Icinga "host_display_name" instead of "host"
        self.use_display_name_host = False
        self.use_display_name_service = False

        # IcingaWeb2 might authenticate without cookies too - default is WITH cookies
        self.no_cookie_auth = False

        # Checkmk Multisite
        # Force Checkmk livestatus code to set AuthUser header for users who
        # are permitted to see all objects.
        self.force_authuser = False
        self.checkmk_view_hosts = 'nagstamon_hosts'
        self.checkmk_view_services = 'nagstamon_svc'

        # OP5 api filters
        self.host_filter = 'state !=0'
        self.service_filter = 'state !=0 or host.state != 0'

        # For more information about he Opsview options below, see this link:
        # https://knowledge.opsview.com/reference/api-status-filtering-service-objects

        # The Opsview hashtag filter will filter out any services NOT having the
        # listed hashtags (previously known as keywords).
        self.hashtag_filter = ''
        # The Opsview can_change_only option allows a user to show only
        # services for which the user has permissions to make changes OR set
        # downtimes.
        self.can_change_only = False

        # Sensu/Uchiwa/??? Datacenter/Site config
        self.monitor_site = 'Site 1'

        # Zabbix "Item Description" as "Service Name"
        self.use_description_name_service = False

        # Prometheus/Alertmanager mappings
        self.map_to_hostname = "pod_name,namespace,instance"
        self.map_to_servicename = "alertname"
        self.map_to_status_information = "message,summary,description"
        # Alertmanager mappings
        self.alertmanager_filter = ''
        self.map_to_critical = 'critical,error'
        self.map_to_warning = 'warning,warn'
        self.map_to_down = 'down'
        self.map_to_unknown = 'unknown'
        self.map_to_ok = 'ok'

        # IcingaDBWebNotificationsServer
        self.notification_filter = "user.name=*"
        self.notification_lookback = "30 minutes"

        # Thruk
        self.disabled_backends = ""

class Action(object):
    """
    class for custom actions, which whill be thrown into one config dictionary like the servers
    """

    def __init__(self, **kwds):
        # to be or not to be enabled...
        self.enabled = True
        # monitor type
        self.monitor_type = ""
        # one of those: browser, url or command
        self.type = "browser"
        # thy name is...
        self.name = "Custom action"
        # OS of host where Nagstamon runs - especially commands are mostly not platform agnostic
        self.os = ""
        # description
        self.description = "Starts a custom action."
        # might be URL in case of type browser/url and a commandline for commands
        self.string = ""
        # version - maybe in future this might be more sophisticated
        self.version = "1"
        # kind of Nagios item this action is targeted to - maybe also usable for states
        self.filter_target_host = True
        self.filter_target_service = True
        # action applies only to certain hosts or services
        self.re_host_enabled = False
        self.re_host_pattern = ""
        self.re_host_reverse = False
        self.re_service_enabled = False
        self.re_service_pattern = ""
        self.re_service_reverse = False
        self.re_status_information_enabled = False
        self.re_status_information_pattern = ""
        self.re_status_information_reverse = False
        self.re_duration_enabled = False
        self.re_duration_pattern = ""
        self.re_duration_reverse = False
        self.re_attempt_enabled = False
        self.re_attempt_pattern = ""
        self.re_attempt_reverse = False
        self.re_groups_enabled = False
        self.re_groups_pattern = ""
        self.re_groups_reverse = False
        # close powin or not, depends on personal preference
        self.close_popwin = True
        self.leave_popwin_open = False
        # do an immediate recheck after action was applied
        self.recheck = False

        # special FX
        # Centreon criticality and autologin
        self.re_criticality_enabled = False
        self.re_criticality_pattern = ""
        self.re_criticality_reverse = False

        # add and/or all keywords to object
        for k in kwds:
            self.__dict__[k] = kwds[k]


# Initialize configuration to be accessed globally
conf = Config()

# try to get resources path if nagstamon got be installed by setup.py
RESOURCES = ""

try:
    # first try to find local resources directory in case Nagstamon was frozen with cx-Freeze for OSX or Windows
    executable_dir = os.path.join(os.sep.join(sys.executable.split(os.sep)[:-1]))
    if os.path.exists(os.path.normcase(os.sep.join((executable_dir, "resources")))):
        RESOURCES = os.path.normcase(os.sep.join((executable_dir, "resources")))
    else:
        RESOURCES = str(resources.files("Nagstamon").joinpath("resources"))

except Exception as err:
    # get resources directory from current directory - only if not being set before
    # try-excepts necessary for platforms like Windows .EXE
    paths_to_check = [os.path.normcase(os.path.join(os.getcwd(), "Nagstamon", "resources")),
                      os.path.normcase(os.path.join(os.getcwd(), "resources"))]
    try:
        # if resources dir is not available in CWD, try the
        # libs dir (site-packages) for the current Python
        from distutils.sysconfig import get_python_lib
        paths_to_check.append(os.path.normcase(os.path.join(get_python_lib(), "Nagstamon", "resources")))
    except Exception:
        pass

    # if we're still out of luck, maybe this was a user scheme install
    try:
        import site
        site.getusersitepackages()  # make sure USER_SITE is set
        paths_to_check.append(os.path.normcase(os.path.join(site.USER_SITE, "Nagstamon", "resources")))
    except Exception:
        pass

    # add directory nagstamon.py where nagstamon.py resides for cases like 0install without installed pkg-resources
    paths_to_check.append(os.sep.join(sys.argv[0].split(os.sep)[:-1] + ["Nagstamon", "resources"]))

    for path in paths_to_check:
        if os.path.exists(path):
            RESOURCES = path
            print('resources 3: ' + RESOURCES, paths_to_check)
            break
    else:
        RESOURCES = str(Path(__file__).parent.absolute().joinpath('resources'))

# try to fix missing resources path for Windows
if OS == OS_WINDOWS:
    if r'\_internal\Nagstamon\resources' in RESOURCES:
        RESOURCES = RESOURCES.replace(r'\_internal\Nagstamon\resources', r'\_internal\resources')<|MERGE_RESOLUTION|>--- conflicted
+++ resolved
@@ -132,11 +132,7 @@
         contains app information previously located in GUI.py
     """
     NAME = 'Nagstamon'
-<<<<<<< HEAD
-    VERSION = '3.17-20250223'
-=======
     VERSION = '3.17-20250402'
->>>>>>> 46da6fd6
     WEBSITE = 'https://nagstamon.de'
     COPYRIGHT = '©2008-2025 Henri Wahl et al.'
     COMMENTS = 'Nagios status monitor for your desktop'
