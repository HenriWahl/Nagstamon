--- conflicted
+++ resolved
@@ -121,11 +121,7 @@
         contains app information previously located in GUI.py
     """
     NAME = 'Nagstamon'
-<<<<<<< HEAD
-    VERSION = '3.11-20230428'
-=======
     VERSION = '3.12.0'
->>>>>>> f882748f
     WEBSITE = 'https://nagstamon.de'
     COPYRIGHT = '©2008-2023 Henri Wahl et al.'
     COMMENTS = 'Nagios status monitor for your desktop'
