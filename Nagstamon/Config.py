--- conflicted
+++ resolved
@@ -131,11 +131,7 @@
         contains app information previously located in GUI.py
     """
     NAME = 'Nagstamon'
-<<<<<<< HEAD
     VERSION = '3.13-20231130'
-=======
-    VERSION = '3.13-20231201'
->>>>>>> 844ed81a
     WEBSITE = 'https://nagstamon.de'
     COPYRIGHT = '©2008-2023 Henri Wahl et al.'
     COMMENTS = 'Nagios status monitor for your desktop'
