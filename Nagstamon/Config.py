--- conflicted
+++ resolved
@@ -232,11 +232,7 @@
         self.color_error_background = self.default_color_error_background = '#D3D3D3'
         self.statusbar_floating = True
         self.icon_in_systray = False
-<<<<<<< HEAD
-        # ##self.appindicator = False
         self.windowed = False
-=======
->>>>>>> e996780f
         self.fullscreen = False
         self.fullscreen_display = 0
         self.systray_offset_use = False
