arrow
beautifulsoup4
keyring
lxml
psutil
pyinstaller
pyobjc-framework-ApplicationServices
<<<<<<< HEAD
# since 6.6.0 no sound is available!?!
pyqt6==6.5.3
pyqt6-qt6==6.5.3
=======
# 6.7.3 has no sound
pyqt6==6.6.1
pyqt6-qt6==6.6.1
>>>>>>> 2666844f
pysocks
python-dateutil
requests
requests-ecp
# gssapi instead kerberos
requests-gssapi
setuptools<|MERGE_RESOLUTION|>--- conflicted
+++ resolved
@@ -5,15 +5,9 @@
 psutil
 pyinstaller
 pyobjc-framework-ApplicationServices
-<<<<<<< HEAD
-# since 6.6.0 no sound is available!?!
-pyqt6==6.5.3
-pyqt6-qt6==6.5.3
-=======
 # 6.7.3 has no sound
 pyqt6==6.6.1
 pyqt6-qt6==6.6.1
->>>>>>> 2666844f
 pysocks
 python-dateutil
 requests
