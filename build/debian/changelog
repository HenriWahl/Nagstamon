--- conflicted
+++ resolved
@@ -1,8 +1,4 @@
-<<<<<<< HEAD
-nagstamon (3.17-20241021) unstable; urgency=low
-=======
 nagstamon (3.17-20241023) unstable; urgency=low
->>>>>>> 2666844f
   * New upstream
     - fix sound problem
 
