<<<<<<< HEAD
nagstamon (3.16.2) unstable; urgency=low
=======
nagstamon (3.17-20241028) unstable; urgency=low
>>>>>>> 376dbb97
  * New upstream
    - fix sound problem
    - fix IncingaDBWeb

 -- Henri Wahl <henri@nagstamon.de> Mon, Oct 28 2024 08:00:00 +0200

nagstamon (3.16.1) stable; urgency=low
  * New upstream
    - fix ridiculous Windows 11 appearance
    - fix Zabbix all information copy action

 -- Henri Wahl <henri@nagstamon.de> Sun, Oct 20 2024 08:00:00 +0200

nagstamon (3.16.0) stable; urgency=low
  * New upstream
    - Apple Silicon native support
    - fixes for Centreon
    - fixes for Checkmk
    - fixes for Icinga2
    - fixes for IcingaDBWeb
    - fixes for Zabbix
    - fixes for pyinstaller
    - updated Qt6

 -- Henri Wahl <henri@nagstamon.de> Thu, Oct 10 2024 08:00:00 +0200

nagstamon (3.14.0) stable; urgency=low
  * New upstream
    - improved Wayland support
    - improved proxy support
    - added Opsview hashtag filtering and can_change_only option
    - fixes for Alertmanager
    - fixes for Centreon
    - fixes for Icinga
    - fixes for Opsview
    - fixes for Zabbix
    - added support for registering version in Windows
    - added support for using system certificates in Windows

 -- Henri Wahl <henri@nagstamon.de> Sun, Feb 25 2024 08:00:00 +0200

nagstamon (3.12.0) stable; urgency=low
  * New upstream
    - added option to hide dock icon on macOS when using systray
    - added fallback GSSAPI usage when no Kerberos is available
    - added usage of local certificate store on Windows
    - added codesigning for Windows builds
    - added support for RHEL9
    - added Windows debugging version
    - fixed Wayland support without using EWMH
    - fixes for Icinga
    - fixes for Zabbix
    - fixes for Centreon
    - fixes for Opsview
    - fixes for Monitos
    - improved build pipeline on GitHub Actions

 -- Henri Wahl <henri@nagstamon.de> Sat, May 06 2023 08:00:00 +0200

nagstamon (3.10.1) stable; urgency=low
  * New upstream
    - fixes Centreon flapping bug
    - fixes Kubuntu 20.04 not starting bug

 -- Henri Wahl <henri@nagstamon.de> Fri, Nov 04 2022 08:00:00 +0100

nagstamon (3.10.0) stable; urgency=low
  * New upstream
    - upgrade to Qt6 GUI framework
    - updates for latest Centreon
    - added bearer authentication
    - added IcingaDB support
    - extended Zabbix support
    - fixes for GUI
    - fixes for TLS
    - fixes for Checkmk

 -- Henri Wahl <henri@nagstamon.de> Thu, Oct 27 2022 08:00:00 +0100

nagstamon (3.8.0) stable; urgency=low
  * New upstream
    - added alertmanager acknownledgment
    - added ECP authentication
    - added Zabbix 5.4+ support
    - Checkmk 2.0 fixes
    - Thruk fixes
    - Zabbix fixes
    - dependency updates

 -- Henri Wahl <henri@nagstamon.de> Mon, Nov 15 2021 19:00:00 +0100

nagstamon (3.6.0) stable; urgency=low
  * New upstream
   - added Prometheus support
   - added SensuGo support
   - added support for SOCKS5 proxy
   - added display of macOS version
   - added Thruk autologin
   - update for Centreon 20.10
   - fixes for Zabbix
   - fix for IcingaWeb2
   - fix for Nagios/Icinga login with invalid credentials
   - fixes Thruk login
   - fixes context menu bug
   - fix for HighDPI
   - fix for distro detection

 -- Henri Wahl <henri@nagstamon.de> Sun, Apr 05 2021 17:00:00 +0100

nagstamon (3.4.1) stable; urgency=low
  * New upstream
   - Centreon fix for acknowledgement when using autologin key
   - IcingaWeb2 fix support older setups
   - fix popup in systray mode on Windows
   - improved mode switching
   - better support for high resolution displays
   - build support for Python 3.8
   - improved Windows installer

 -- Henri Wahl <h.wahl@ifw-dresden.de> Mon, 27 Jan 2020 10:00:00 +0100

nagstamon (3.4) stable; urgency=low
  * New upstream
   - added multiple item selection and actions execution
   - added notification for OK state
   - added darkmode for macOS
   - added option to copy service to clipboard
   - added support for custom CA cert for Sensu/Uchiwa
   - added support for IcingaWeb2 expire time
   - added server encoding detection
   - updated components
   - fixed crash when selecting downtime on down host
   - fixed settings filenames troubles by url-encoding them
   - fixed pyinstaller onefile issues on macOS
   - fixed Kerberos issues on macOS
   - fixed Cinnamon systray/popup issue
   - Centreon fixes
   - Checkmk fixes
   - IcingaWeb2 fixes
   - Monitos4x fixes
   - op5Monitor fixes
   - Sensu fixes

 -- Henri Wahl <h.wahl@ifw-dresden.de> Wed, 25 Dec 2019 10:00:00 +0100

nagstamon (3.2.1) stable; urgency=low
  * New upstream
   - fixed macOS system tray icon crash

 -- Henri Wahl <h.wahl@ifw-dresden.de> Mon, 7 Jan 2019 10:00:00 +0100

nagstamon (3.2) stable; urgency=low
  * New upstream
   - new Zabbix backend
   - added Sensu/Uchiwa changes
   - fixed Opsview/Nagios duration counter
   - fixed Centreon new versions
   - fixed non-closing floating statusbar
   - fixed certain custom notification action bugs
   - fixed certain keyring bugs
   - fixed macOS Retina support

 -- Henri Wahl <h.wahl@ifw-dresden.de> Wed, 19 Dec 2018 22:00:00 +0100

nagstamon (3.0.1) stable; urgency=low
  * New upstream
   - fixes for Zabbix
   - fixed filters for Op5
   - fixes for update detection and self-signed certificates

 -- Henri Wahl <h.wahl@ifw-dresden.de> Tue, 19 Sep 2017 16:00:00 +0200

nagstamon (3.0) stable; urgency=low
  * New upstream
   - added Kerberos authentification
   - added increased security by taking TLS seriously
   - added window mode
   - added large OK label for fullscreen and window mode
   - added click-somewhere-to-close-statuswindow mode
   - added custom views to Check_MK
   - added monitor type Monitos3
   - added monitor type SNAG-View 3
   - added monitor type Sensu
   - fixes statuswindow garbage when changing mode
   - fixed filename bug
   - fixed check for .Xauthority file
   - fixes for Centreon
   - fixes for Check_MK 1.4.0
   - fixes for Zabbix
   - switched to pyinstaller

 -- Henri Wahl <h.wahl@ifw-dresden.de>  Wed, 13 Sep 2017 16:00:00 +0200

nagstamon (2.0.1) stable; urgency=low
  * New upstream
   - Major Centreon bug making it useless
   - Icinga version check fix
   - Thruk login fix
   - EWMH initialization change
   - Systrayicon left mouse click without context menu
   - DBus crash workaround

 -- Henri Wahl <h.wahl@ifw-dresden.de>  Thu, 20 Oct 2016 08:00:00 +0200
 
nagstamon (2.0) stable; urgency=low
  * New upstream
   - Based on Qt 5 it now comes with a better integrated look-and-feel – especially remarkable on MacOS
   - Partly simplified design
   - Less clutter in setting dialogs
   - Runs on latest Windows and MacOS
   - Uses QT 5 multimedia which means native sound on Linux and MacOS
   - Uses only SVG graphics – allows changing colors even in systray icon
   - Customizable font and font size
   - Adjust to dark or light desktop theme
   - Action allowing to copy host/service information to clipboard
   - Added ‘Archive Event’ action for Check_MK monitors
   - Additionally supports IcingaWeb2
   - Updated Opsview and Centreon to support latest monitor server versions
   - Experimental support for Livestatus and Zenoss
   - New build script based on cx-Freeze for Windows and MacOS
   - Native 64 bit version for Windows
   - No or less memory leaks, especially in Windows
   - Make sure only one instance per config is running

 -- Henri Wahl <h.wahl@ifw-dresden.de>  Mon, 29 Aug 2016 16:00:00 +0200

nagstamon (1.0.1) stable; urgency=low

  * New upstream
   - added option to disable system keyring storage to prevent crashes
   - reverted default sorting order to "Descending"
   - fixed too narrow fullscreen display
   - fixed vanishing Nagstamon submenu in Ubuntu Appindicator

 -- Henri Wahl <h.wahl@ifw-dresden.de>  Mon, 22 Sep 2014 9:00:00 +0200

nagstamon (1.0) stable; urgency=low

  * New upstream
   - added custom event notification with custom commands
   - added highlighting of new events
   - added storage of passwords in OS keyring
   - added optional tooltip for full status information
   - added support for applying custom actions to specific monitor only
   - added copy buttons for servers and actions dialogs
   - added stopping notification if event already vanished
   - added support for Op5Monitor 6.3 instead of Ninja
   - added experimental Zabbix support
   - added automatic refreshing after acknowledging
   - added permanent hamburger menu
   - unified layout of dialogs
   - various Check_MK improvements
   - fixed old regression not-staying-on-top-bug
   - fixed Check_MK-Recheck-DOS-bug
   - fixed pop window size calculation on multiple screens
   - fixed following popup window on multiple screens
   - fixed hiding dialogs in MacOSX
   - fixed ugly statusbar font in MacOSX
   - fixed use of changed colors
   - fixed non-ascending default sort order
   - fixed Opsview downtime dialog
   - fixed sometimes not working context menu
   - fixed some GUI glitches
   - fixed password saving bug
   - fixed Centreon language inconsistencies
   - fixed regression Umlaut bug

 -- Henri Wahl <h.wahl@ifw-dresden.de>  Mon, 28 Jul 2014 09:30:00 +0200

nagstamon (1.0rc2) unstable; urgency=low

  * New upstream
   - added automatic refreshing after acknowledging
   - added permanent hamburger menu
   - unified layout of dialogs
   - fixed some GUI glitches
   - fixed password saving bug
   - fixed Centreon language inconsistencies
   - fixed regression Umlaut bug

 -- Henri Wahl <h.wahl@ifw-dresden.de>  Tue, 08 Jul 2014 11:00:00 +0200

nagstamon (1.0rc1) unstable; urgency=low

  * New upstream
   - added custom event notification with custom commands
   - added highlighting of new events
   - added storage of passwords in OS keyring
   - added optional tooltip for full status information
   - added support for applying custom actions to specific monitor only
   - added copy buttons for servers and actions dialogs
   - added stopping notification if event already vanished
   - added support for Op5Monitor 6.3 instead of Ninja
   - added experimental Zabbix support
   - fixed old regression not-staying-on-top-bug
   - fixed Check_MK-Recheck-DOS-bug
   - fixed pop window size calculation on multiple screens
   - fixed following popup window on multiple screens
   - fixed hiding dialogs in MacOSX
   - fixed ugly statusbar font in MacOSX
   - fixed use of changed colors
   - fixed non-ascending default sort order
   - fixed Opsview downtime dialog
   - fixed sometimes not working context menu
   - various Check_MK improvements

 -- Henri Wahl <h.wahl@ifw-dresden.de>  Tue, 24 Jun 2014 11:00:00 +0200

nagstamon (0.9.11) stable; urgency=low

  * New upstream
    - added Ubuntu AppIndicator support
    - added libnotify desktop notification support
    - added Centreon criticality support
    - fixed broken authentication dialog
    - fixed wrong OK state for Nagios and Icinga
    - fixed Correct-Statusbar-Position-O-Matic
    - fixed some Thruk issues
    - fixed popup resizing artefact
    - fixed some server edit dialog bugs
    - fixed missing auth field in Icinga when credentials are wrong
    - fixed quoting URLs for browser actions

 -- Henri Wahl <h.wahl@ifw-dresden.de>  Wed, 11 Sep 2013 09:00:00 +0200

nagstamon (0.9.11rc1) unstable; urgency=low

  * New upstream
    - added Ubuntu AppIndicator support
    - added libnotify desktop notification support
    - added Centreon criticality support
    - fixed broken authentication dialog
    - fixed wrong OK state for Nagios and Icinga
    - fixed Correct-Statusbar-Position-O-Matic
    - fixed some Thruk issues
    - fixed popup resizing artefact
    - fixed some server edit dialog bugs
    - fixed missing auth field in Icinga when credentials are wrong

 -- Henri Wahl <h.wahl@ifw-dresden.de>  Mon, 29 Jul 2013 10:35:00 +0200

nagstamon (0.9.10) stable; urgency=low

  * New upstream
    - added fullscreen option
    - added Thruk support
    - added Check_MK cookie-based auth
    - added new Centreon autologin option
    - added configurable default sort order
    - added filter for hosts in hard/soft state for Nagios, Icinga, Opsview and Centreon
    - added $STATUS-INFO$ variable for custom actions
    - added audio alarms also in fullscreen mode
    - improved update interval set in seconds instead minutes
    - improved Icinga JSON support
    - improved Centreon 2.4 xml/broker support
    - improved Nagios 3.4 pagination support
    - improved nicer GTK theme Murrine on MacOSX
    - fixed security bug
    - fixed some memory leaks
    - fixed superfluous passive icon for Check_MK
    - fixed blocking of shutdown/reboot on MacOSX
    - fixed saving converted pre 0.9.9 config immediately
    - fixed statusbar position when offscreen
    - fixed some GUI issues
    - fixed update detection

 -- Henri Wahl <h.wahl@ifw-dresden.de>  Wed, 11 Jul 2013 11:07:13 +0200

nagstamon (0.9.10rc2) unstable; urgency=low

  * New upstream
    - audio alarms also in fullscreen mode
    - adjust x0 y0 position of statusbar when offscreen
    - save converted pre 0.9.9 config immediately

 -- Henri Wahl <h.wahl@ifw-dresden.de>  Tue, 09 Jul 2013 14:25:00 +0200

nagstamon (0.9.10rc1) unstable; urgency=low

  * New upstream
    - added fullscreen option
    - added Thruk support
    - added Check_MK cookie-based auth
    - added new Centreon autologin option
    - added configurable default sort order
    - added filter for hosts in hard/soft state for Nagios, Icinga, Opsview and Centreon
    - added $STATUS-INFO$ variable for custom actions
    - update interval set in seconds instead minutes
    - improved Icinga JSON support
    - improved Centreon 2.4 xml/broker support
    - improved Nagios 3.4 pagination support
    - uses nicer GTK theme Murrine on MacOSX
    - fixed some memory leaks
    - fixed superfluous passive icon for Check_MK
    - fixed blocking of shutdown/reboot on MacOSX
    - fixed some GUI issues
    - fixed update detection

 -- Henri Wahl <h.wahl@ifw-dresden.de>  Wed, 03 Jul 2013 10:25:00 +0200

nagstamon (0.9.9.1-1) stable; urgency=low

  * New upstream
    - added custom actions in context menu
    - added reauthentication in case of authenticaton problems
    - changed configuration file to configuration directory (default:
      ~/.nagstamon)
    - added filter for flapping hosts and services
    - added history button for monitors
    - added shortcut to filter settings in popup window
    - improved keyboard usage in acknowledge/downtime/submit dialogs
    - fixed bug in Icinga acknowledgement
    - fixed bug in Check_MK Multisite sorting
    - fixed some Check_MK Multisite UTF trouble
    - fixed some GUI artefacts when resizing popup window

 -- Henri Wahl <h.wahl@ifw-dresden.de>  Fri, 13 Apr 2012 11:25:00 +0200

nagstamon (0.9.8.1-1) stable; urgency=low

  * New upstream
    - added customizable acknowledge/downtime/submit-result defaults
    - added regexp filter for status information column
    - added option to connect to hosts via its monitor hostname without HTTP overhead
    - added ability to keep status detail popup open despite hovering away
    - added option to change offset between popup window and systray icon to avoid partly hidden popup
    - fixed some popup artefacts
    - fixed various bugs with acknowledgement flags (persistent/sticky/notification), now they are actually working
    - fixed some issues when running on MacOS X

 -- Henri Wahl <h.wahl@ifw-dresden.de>  Wed, 10 Oct 2011 14:49:00 +0200

nagstamon (0.9.7.1-1) stable; urgency=low

  * New upstream
    - hot fix for broken Centreon support - sf.net bug 3309166

 -- Henri Wahl <h.wahl@ifw-dresden.de>  Fri, 30 May 2011 12:01:00 +0200

nagstamon (0.9.7-1) stable; urgency=low

  * New upstream
    - on some servers now context menu allows submitting check results for hosts and services
    - added filter for services on acknowledged hosts
    - added icons for "passiveonly" and "flapping" hosts and services
    - fix for uneditable text entry fields in settings dialog - sf.net bug 3300873
    - fix for not working filter "services on hosts in maintenance" - sf.net bug 3299790
    - fix for soft state detection in Centreon - sf.net bug 3303861
    - fix for not filtered services which should have been filtered - sf.net bug 3308008

 -- Henri Wahl <h.wahl@ifw-dresden.de>  Fri, 27 May 2011 16:01:00 +0200

nagstamon (0.9.6.1-1) stable; urgency=low

  * fix for sf.net bug 3298321 - displaying error when all is OK

 -- Henri Wahl <h.wahl@ifw-dresden.de>  Fri, 06 May 2011 16:01:00 +0200

nagstamon (0.9.6-1) stable; urgency=low
  
  * New upstreeam release 
    - improved, full Ninja support
    - rewritten filtering mechanism allows new features
    - displaying icons in status overview popup indicating states "acknowledged" and "scheduled downtime"
    - added option to play notification sounds more than once
    - small UI improvements
    - uses BeautifulSoup instead of lxml
    - uses GTK UI Builder instead of glade
    - as always: bugfixes

 -- Henri Wahl <h.wahl@ifw-dresden.de>  Fri, 06 May 2011 16:01:00 +0200

nagstamon (0.9.5-1) stable; urgency=low
 
  * New upstream release
    - added op5 Ninja support
    - added Check_MK Multisite support
    - improved Icinga support (compatibility with Icinga 1.3)
    - improved Centreon support (compatible with Centreon 2.1)
    - added sortable columns in status overview
    - added customizable colors
    - better debugging and error messages
    - password must not be stored in config file
    - major memory leak closed, various bugs fixed

 -- Henri Wahl <h.wahl@ifw-dresden.de>  Tue, 05 Apr 2011 13:23:00 +0200

nagstamon (0.9.4-1) stable; urgency=low

  * New upstream release (Closes: #582977)
  * removed debian/manpages
  * renamed debian/nagstamon.install to debian/install 
  * debian/patches
    - removed settings_glade
    - removed setup_patch

 -- Carl Chenet <chaica@ohmytux.com>  Sat, 19 Jun 2010 12:46:42 +0200

nagstamon (0.9.3-2) stable; urgency=low

  * debian/patches/default_search
    - disable the default search for newer versions (Closes: #585928) 
  * debian/patches/series
    - added default_search

 -- Carl Chenet <chaica@ohmytux.com>  Tue, 15 Jun 2010 00:41:22 +0200

nagstamon (0.9.3-1) stable; urgency=low

  * New upstream release 
  * Switching to 3.0 source format
  * debian/patches
    - added settings_glade patch to close #2998035 upstream bug
    - added setup_patch to remove an absolute link for the upstream
      manpage
  * debian/control
    - added quilt in Build-Depends
    - added the support of Opsview servers in the long description 
  * debian/nagstamon.manpages
    - switched to the file provided by the upstream
  * debian/nagstamon.desktop
    - commenting the OnlyShowIn directive

 -- Carl Chenet <chaica@ohmytux.com>  Sun, 23 May 2010 12:47:11 +0200

nagstamon (0.9.2-2) stable; urgency=low

  * debian/control
    - Added a mandatory runtime missing dependency python-pkg-resources.
    - Fixed a typo in the long message.

 -- Carl Chenet <chaica@ohmytux.com>  Wed, 24 Mar 2010 23:18:21 +0100

nagstamon (0.9.2-1) stable; urgency=low

  * Initial release. (Closes: #534842)

 -- Carl Chenet <chaica@ohmytux.com>  Mon, 22 Feb 2010 14:16:44 +0100<|MERGE_RESOLUTION|>--- conflicted
+++ resolved
@@ -1,13 +1,9 @@
-<<<<<<< HEAD
-nagstamon (3.16.2) unstable; urgency=low
-=======
-nagstamon (3.17-20241028) unstable; urgency=low
->>>>>>> 376dbb97
+nagstamon (3.17-20241102) unstable; urgency=low
   * New upstream
     - fix sound problem
     - fix IncingaDBWeb
 
- -- Henri Wahl <henri@nagstamon.de> Mon, Oct 28 2024 08:00:00 +0200
+ -- Henri Wahl <henri@nagstamon.de> Sat, Nov 02 2024 08:00:00 +0200
 
 nagstamon (3.16.1) stable; urgency=low
   * New upstream
