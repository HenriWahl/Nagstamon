<<<<<<< HEAD
nagstamon (3.9-20220815) unstable; urgency=low
=======
nagstamon (3.9-20220820) unstable; urgency=low
>>>>>>> 6d381be2
  * New upstream

 -- Henri Wahl <henri@nagstamon.de> Wed, 17 Aug 2022 08:00:00 +0100

nagstamon (3.8.0) stable; urgency=low
  * New upstream
    - added alertmanager acknownledgment
    - added ECP authentication
    - added Zabbix 5.4+ support
    - Checkmk 2.0 fixes
    - Thruk fixes
    - Zabbix fixes
    - dependency updates

 -- Henri Wahl <henri@nagstamon.de> Mon, 15 Nov 2021 19:00:00 +0100

nagstamon (3.6.0) stable; urgency=low
  * New upstream
   - added Prometheus support
   - added SensuGo support
   - added support for SOCKS5 proxy
   - added display of macOS version
   - added Thruk autologin
   - update for Centreon 20.10
   - fixes for Zabbix
   - fix for IcingaWeb2
   - fix for Nagios/Icinga login with invalid credentials
   - fixes Thruk login
   - fixes context menu bug
   - fix for HighDPI
   - fix for distro detection

 -- Henri Wahl <henri@nagstamon.de> Sun, 05 Apr 2021 17:00:00 +0100

nagstamon (3.4.1) stable; urgency=low
  * New upstream
   - Centreon fix for acknowledgement when using autologin key
   - IcingaWeb2 fix support older setups
   - fix popup in systray mode on Windows
   - improved mode switching
   - better support for high resolution displays
   - build support for Python 3.8
   - improved Windows installer

 -- Henri Wahl <h.wahl@ifw-dresden.de> Mon, 27 Jan 2020 10:00:00 +0100

nagstamon (3.4) stable; urgency=low
  * New upstream
   - added multiple item selection and actions execution
   - added notification for OK state
   - added darkmode for macOS
   - added option to copy service to clipboard
   - added support for custom CA cert for Sensu/Uchiwa
   - added support for IcingaWeb2 expire time
   - added server encoding detection
   - updated components
   - fixed crash when selecting downtime on down host
   - fixed settings filenames troubles by url-encoding them
   - fixed pyinstaller onefile issues on macOS
   - fixed Kerberos issues on macOS
   - fixed Cinnamon systray/popup issue
   - Centreon fixes
   - Checkmk fixes
   - IcingaWeb2 fixes
   - Monitos4x fixes
   - op5Monitor fixes
   - Sensu fixes

 -- Henri Wahl <h.wahl@ifw-dresden.de> Wed, 25 Dec 2019 10:00:00 +0100

nagstamon (3.2.1) stable; urgency=low
  * New upstream
   - fixed macOS system tray icon crash

 -- Henri Wahl <h.wahl@ifw-dresden.de> Mon, 7 Jan 2019 10:00:00 +0100

nagstamon (3.2) stable; urgency=low
  * New upstream
   - new Zabbix backend
   - added Sensu/Uchiwa changes
   - fixed Opsview/Nagios duration counter
   - fixed Centreon new versions
   - fixed non-closing floating statusbar
   - fixed certain custom notification action bugs
   - fixed certain keyring bugs
   - fixed macOS Retina support

 -- Henri Wahl <h.wahl@ifw-dresden.de> Wed, 19 Dec 2018 22:00:00 +0100

nagstamon (3.0.1) stable; urgency=low
  * New upstream
   - fixes for Zabbix
   - fixed filters for Op5
   - fixes for update detection and self-signed certificates

 -- Henri Wahl <h.wahl@ifw-dresden.de> Tue, 19 Sep 2017 16:00:00 +0200

nagstamon (3.0) stable; urgency=low
  * New upstream
   - added Kerberos authentification
   - added increased security by taking TLS seriously
   - added window mode
   - added large OK label for fullscreen and window mode
   - added click-somewhere-to-close-statuswindow mode
   - added custom views to Check_MK
   - added monitor type Monitos3
   - added monitor type SNAG-View 3
   - added monitor type Sensu
   - fixes statuswindow garbage when changing mode
   - fixed filename bug
   - fixed check for .Xauthority file
   - fixes for Centreon
   - fixes for Check_MK 1.4.0
   - fixes for Zabbix
   - switched to pyinstaller

 -- Henri Wahl <h.wahl@ifw-dresden.de>  Wed, 13 Sep 2017 16:00:00 +0200

nagstamon (2.0.1) stable; urgency=low
  * New upstream
   - Major Centreon bug making it useless
   - Icinga version check fix
   - Thruk login fix
   - EWMH initialization change
   - Systrayicon left mouse click without context menu
   - DBus crash workaround

 -- Henri Wahl <h.wahl@ifw-dresden.de>  Thu, 20 Oct 2016 08:00:00 +0200
 
nagstamon (2.0) stable; urgency=low
  * New upstream
   - Based on Qt 5 it now comes with a better integrated look-and-feel – especially remarkable on MacOS
   - Partly simplified design
   - Less clutter in setting dialogs
   - Runs on latest Windows and MacOS
   - Uses QT 5 multimedia which means native sound on Linux and MacOS
   - Uses only SVG graphics – allows changing colors even in systray icon
   - Customizable font and font size
   - Adjust to dark or light desktop theme
   - Action allowing to copy host/service information to clipboard
   - Added ‘Archive Event’ action for Check_MK monitors
   - Additionally supports IcingaWeb2
   - Updated Opsview and Centreon to support latest monitor server versions
   - Experimental support for Livestatus and Zenoss
   - New build script based on cx-Freeze for Windows and MacOS
   - Native 64 bit version for Windows
   - No or less memory leaks, especially in Windows
   - Make sure only one instance per config is running

 -- Henri Wahl <h.wahl@ifw-dresden.de>  Mon, 29 Aug 2016 16:00:00 +0200

nagstamon (1.0.1) stable; urgency=low

  * New upstream
   - added option to disable system keyring storage to prevent crashes
   - reverted default sorting order to "Descending"
   - fixed too narrow fullscreen display
   - fixed vanishing Nagstamon submenu in Ubuntu Appindicator

 -- Henri Wahl <h.wahl@ifw-dresden.de>  Mon, 22 Sep 2014 9:00:00 +0200

nagstamon (1.0) stable; urgency=low

  * New upstream
   - added custom event notification with custom commands
   - added highlighting of new events
   - added storage of passwords in OS keyring
   - added optional tooltip for full status information
   - added support for applying custom actions to specific monitor only
   - added copy buttons for servers and actions dialogs
   - added stopping notification if event already vanished
   - added support for Op5Monitor 6.3 instead of Ninja
   - added experimental Zabbix support
   - added automatic refreshing after acknowledging
   - added permanent hamburger menu
   - unified layout of dialogs
   - various Check_MK improvements
   - fixed old regression not-staying-on-top-bug
   - fixed Check_MK-Recheck-DOS-bug
   - fixed pop window size calculation on multiple screens
   - fixed following popup window on multiple screens
   - fixed hiding dialogs in MacOSX
   - fixed ugly statusbar font in MacOSX
   - fixed use of changed colors
   - fixed non-ascending default sort order
   - fixed Opsview downtime dialog
   - fixed sometimes not working context menu
   - fixed some GUI glitches
   - fixed password saving bug
   - fixed Centreon language inconsistencies
   - fixed regression Umlaut bug

 -- Henri Wahl <h.wahl@ifw-dresden.de>  Mon, 28 Jul 2014 09:30:00 +0200

nagstamon (1.0rc2) unstable; urgency=low

  * New upstream
   - added automatic refreshing after acknowledging
   - added permanent hamburger menu
   - unified layout of dialogs
   - fixed some GUI glitches
   - fixed password saving bug
   - fixed Centreon language inconsistencies
   - fixed regression Umlaut bug

 -- Henri Wahl <h.wahl@ifw-dresden.de>  Tue, 08 Jul 2014 11:00:00 +0200

nagstamon (1.0rc1) unstable; urgency=low

  * New upstream
   - added custom event notification with custom commands
   - added highlighting of new events
   - added storage of passwords in OS keyring
   - added optional tooltip for full status information
   - added support for applying custom actions to specific monitor only
   - added copy buttons for servers and actions dialogs
   - added stopping notification if event already vanished
   - added support for Op5Monitor 6.3 instead of Ninja
   - added experimental Zabbix support
   - fixed old regression not-staying-on-top-bug
   - fixed Check_MK-Recheck-DOS-bug
   - fixed pop window size calculation on multiple screens
   - fixed following popup window on multiple screens
   - fixed hiding dialogs in MacOSX
   - fixed ugly statusbar font in MacOSX
   - fixed use of changed colors
   - fixed non-ascending default sort order
   - fixed Opsview downtime dialog
   - fixed sometimes not working context menu
   - various Check_MK improvements

 -- Henri Wahl <h.wahl@ifw-dresden.de>  Tue, 24 Jun 2014 11:00:00 +0200

nagstamon (0.9.11) stable; urgency=low

  * New upstream
    - added Ubuntu AppIndicator support
    - added libnotify desktop notification support
    - added Centreon criticality support
    - fixed broken authentication dialog
    - fixed wrong OK state for Nagios and Icinga
    - fixed Correct-Statusbar-Position-O-Matic
    - fixed some Thruk issues
    - fixed popup resizing artefact
    - fixed some server edit dialog bugs
    - fixed missing auth field in Icinga when credentials are wrong
    - fixed quoting URLs for browser actions

 -- Henri Wahl <h.wahl@ifw-dresden.de>  Wed, 11 Sep 2013 09:00:00 +0200

nagstamon (0.9.11rc1) unstable; urgency=low

  * New upstream
    - added Ubuntu AppIndicator support
    - added libnotify desktop notification support
    - added Centreon criticality support
    - fixed broken authentication dialog
    - fixed wrong OK state for Nagios and Icinga
    - fixed Correct-Statusbar-Position-O-Matic
    - fixed some Thruk issues
    - fixed popup resizing artefact
    - fixed some server edit dialog bugs
    - fixed missing auth field in Icinga when credentials are wrong

 -- Henri Wahl <h.wahl@ifw-dresden.de>  Mon, 29 Jul 2013 10:35:00 +0200

nagstamon (0.9.10) stable; urgency=low

  * New upstream
    - added fullscreen option
    - added Thruk support
    - added Check_MK cookie-based auth
    - added new Centreon autologin option
    - added configurable default sort order
    - added filter for hosts in hard/soft state for Nagios, Icinga, Opsview and Centreon
    - added $STATUS-INFO$ variable for custom actions
    - added audio alarms also in fullscreen mode
    - improved update interval set in seconds instead minutes
    - improved Icinga JSON support
    - improved Centreon 2.4 xml/broker support
    - improved Nagios 3.4 pagination support
    - improved nicer GTK theme Murrine on MacOSX
    - fixed security bug
    - fixed some memory leaks
    - fixed superfluous passive icon for Check_MK
    - fixed blocking of shutdown/reboot on MacOSX
    - fixed saving converted pre 0.9.9 config immediately
    - fixed statusbar position when offscreen
    - fixed some GUI issues
    - fixed update detection

 -- Henri Wahl <h.wahl@ifw-dresden.de>  Wed, 11 Jul 2013 11:07:13 +0200

nagstamon (0.9.10rc2) unstable; urgency=low

  * New upstream
    - audio alarms also in fullscreen mode
    - adjust x0 y0 position of statusbar when offscreen
    - save converted pre 0.9.9 config immediately

 -- Henri Wahl <h.wahl@ifw-dresden.de>  Tue, 09 Jul 2013 14:25:00 +0200

nagstamon (0.9.10rc1) unstable; urgency=low

  * New upstream
    - added fullscreen option
    - added Thruk support
    - added Check_MK cookie-based auth
    - added new Centreon autologin option
    - added configurable default sort order
    - added filter for hosts in hard/soft state for Nagios, Icinga, Opsview and Centreon
    - added $STATUS-INFO$ variable for custom actions
    - update interval set in seconds instead minutes
    - improved Icinga JSON support
    - improved Centreon 2.4 xml/broker support
    - improved Nagios 3.4 pagination support
    - uses nicer GTK theme Murrine on MacOSX
    - fixed some memory leaks
    - fixed superfluous passive icon for Check_MK
    - fixed blocking of shutdown/reboot on MacOSX
    - fixed some GUI issues
    - fixed update detection

 -- Henri Wahl <h.wahl@ifw-dresden.de>  Wed, 03 Jul 2013 10:25:00 +0200

nagstamon (0.9.9.1-1) stable; urgency=low

  * New upstream
    - added custom actions in context menu
    - added reauthentication in case of authenticaton problems
    - changed configuration file to configuration directory (default:
      ~/.nagstamon)
    - added filter for flapping hosts and services
    - added history button for monitors
    - added shortcut to filter settings in popup window
    - improved keyboard usage in acknowledge/downtime/submit dialogs
    - fixed bug in Icinga acknowledgement
    - fixed bug in Check_MK Multisite sorting
    - fixed some Check_MK Multisite UTF trouble
    - fixed some GUI artefacts when resizing popup window

 -- Henri Wahl <h.wahl@ifw-dresden.de>  Fri, 13 Apr 2012 11:25:00 +0200

nagstamon (0.9.8.1-1) stable; urgency=low

  * New upstream
    - added customizable acknowledge/downtime/submit-result defaults
    - added regexp filter for status information column
    - added option to connect to hosts via its monitor hostname without HTTP overhead
    - added ability to keep status detail popup open despite hovering away
    - added option to change offset between popup window and systray icon to avoid partly hidden popup
    - fixed some popup artefacts
    - fixed various bugs with acknowledgement flags (persistent/sticky/notification), now they are actually working
    - fixed some issues when running on MacOS X

 -- Henri Wahl <h.wahl@ifw-dresden.de>  Wed, 10 Oct 2011 14:49:00 +0200

nagstamon (0.9.7.1-1) stable; urgency=low

  * New upstream
    - hot fix for broken Centreon support - sf.net bug 3309166

 -- Henri Wahl <h.wahl@ifw-dresden.de>  Fri, 30 May 2011 12:01:00 +0200

nagstamon (0.9.7-1) stable; urgency=low

  * New upstream
    - on some servers now context menu allows submitting check results for hosts and services
    - added filter for services on acknowledged hosts
    - added icons for "passiveonly" and "flapping" hosts and services
    - fix for uneditable text entry fields in settings dialog - sf.net bug 3300873
    - fix for not working filter "services on hosts in maintenance" - sf.net bug 3299790
    - fix for soft state detection in Centreon - sf.net bug 3303861
    - fix for not filtered services which should have been filtered - sf.net bug 3308008

 -- Henri Wahl <h.wahl@ifw-dresden.de>  Fri, 27 May 2011 16:01:00 +0200

nagstamon (0.9.6.1-1) stable; urgency=low

  * fix for sf.net bug 3298321 - displaying error when all is OK

 -- Henri Wahl <h.wahl@ifw-dresden.de>  Fri, 06 May 2011 16:01:00 +0200

nagstamon (0.9.6-1) stable; urgency=low
  
  * New upstreeam release 
    - improved, full Ninja support
    - rewritten filtering mechanism allows new features
    - displaying icons in status overview popup indicating states "acknowledged" and "scheduled downtime"
    - added option to play notification sounds more than once
    - small UI improvements
    - uses BeautifulSoup instead of lxml
    - uses GTK UI Builder instead of glade
    - as always: bugfixes

 -- Henri Wahl <h.wahl@ifw-dresden.de>  Fri, 06 May 2011 16:01:00 +0200

nagstamon (0.9.5-1) stable; urgency=low
 
  * New upstream release
    - added op5 Ninja support
    - added Check_MK Multisite support
    - improved Icinga support (compatibility with Icinga 1.3)
    - improved Centreon support (compatible with Centreon 2.1)
    - added sortable columns in status overview
    - added customizable colors
    - better debugging and error messages
    - password must not be stored in config file
    - major memory leak closed, various bugs fixed

 -- Henri Wahl <h.wahl@ifw-dresden.de>  Tue, 05 Apr 2011 13:23:00 +0200

nagstamon (0.9.4-1) stable; urgency=low

  * New upstream release (Closes: #582977)
  * removed debian/manpages
  * renamed debian/nagstamon.install to debian/install 
  * debian/patches
    - removed settings_glade
    - removed setup_patch

 -- Carl Chenet <chaica@ohmytux.com>  Sat, 19 Jun 2010 12:46:42 +0200

nagstamon (0.9.3-2) stable; urgency=low

  * debian/patches/default_search
    - disable the default search for newer versions (Closes: #585928) 
  * debian/patches/series
    - added default_search

 -- Carl Chenet <chaica@ohmytux.com>  Tue, 15 Jun 2010 00:41:22 +0200

nagstamon (0.9.3-1) stable; urgency=low

  * New upstream release 
  * Switching to 3.0 source format
  * debian/patches
    - added settings_glade patch to close #2998035 upstream bug
    - added setup_patch to remove an absolute link for the upstream
      manpage
  * debian/control
    - added quilt in Build-Depends
    - added the support of Opsview servers in the long description 
  * debian/nagstamon.manpages
    - switched to the file provided by the upstream
  * debian/nagstamon.desktop
    - commenting the OnlyShowIn directive

 -- Carl Chenet <chaica@ohmytux.com>  Sun, 23 May 2010 12:47:11 +0200

nagstamon (0.9.2-2) stable; urgency=low

  * debian/control
    - Added a mandatory runtime missing dependency python-pkg-resources.
    - Fixed a typo in the long message.

 -- Carl Chenet <chaica@ohmytux.com>  Wed, 24 Mar 2010 23:18:21 +0100

nagstamon (0.9.2-1) stable; urgency=low

  * Initial release. (Closes: #534842)

 -- Carl Chenet <chaica@ohmytux.com>  Mon, 22 Feb 2010 14:16:44 +0100<|MERGE_RESOLUTION|>--- conflicted
+++ resolved
@@ -1,8 +1,4 @@
-<<<<<<< HEAD
-nagstamon (3.9-20220815) unstable; urgency=low
-=======
 nagstamon (3.9-20220820) unstable; urgency=low
->>>>>>> 6d381be2
   * New upstream
 
  -- Henri Wahl <henri@nagstamon.de> Wed, 17 Aug 2022 08:00:00 +0100
