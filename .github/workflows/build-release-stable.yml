--- conflicted
+++ resolved
@@ -265,8 +265,6 @@
           retention-days: 1
           if-no-files-found: error
 
-<<<<<<< HEAD
-=======
 # borrowed from dhcpy6d
   repo-debian:
     runs-on: ubuntu-latest
@@ -308,16 +306,11 @@
       - run: git config --global user.email "repo@nagstamon.de" && git config --global user.name "Nagstamon Repository"
       - run: cd ${{ env.repo_dir }} && git add . && git commit -am "new ${{ env.release }} repo ${{ env.family }}" && git push
 
->>>>>>> f882748f
   repo-rpm-fedora:
     runs-on: ubuntu-latest
     # if not all are ready there might be trouble when downloading artifacts
     # maybe faster now with build containers
-<<<<<<< HEAD
-    needs: [fedora-35, fedora-36, fedora-37, fedora-38, rhel-9]
-=======
     needs: [repo-debian]
->>>>>>> f882748f
     env:
       family: fedora
     steps:
@@ -342,11 +335,7 @@
     runs-on: ubuntu-latest
     # if not all are ready there might be trouble when downloading artifacts
     # maybe faster now with build containers
-<<<<<<< HEAD
-    needs: [fedora-35, fedora-36, fedora-37, fedora-38, rhel-9, repo-rpm-fedora]
-=======
     needs: [repo-rpm-fedora]
->>>>>>> f882748f
     env:
       family: rhel
       version: 9
@@ -371,11 +360,7 @@
 
   github-release:
     runs-on: ubuntu-latest
-<<<<<<< HEAD
-    needs: [debian, fedora-35, fedora-36, fedora-37, fedora-38, rhel-9, macos, windows-32, windows-64, windows-64-debug]
-=======
     needs: [repo-rpm-rhel]
->>>>>>> f882748f
     steps:
       - uses: actions/download-artifact@v3
       - run: cd artifact && md5sum *agstamon* > md5sums.txt
