--- conflicted
+++ resolved
@@ -272,12 +272,8 @@
 # borrowed from dhcpy6d
   repo-debian:
     runs-on: ubuntu-latest
-<<<<<<< HEAD
-    needs: [fedora-35, fedora-36, fedora-37, fedora-38, rhel-9, debian]
-=======
     # try to avoid race condition and start uploading only after the last install package has been build
     needs: [debian, fedora-35, fedora-36, fedora-37, fedora-38, rhel-9, macos, windows-32, windows-64, windows-64-debug]
->>>>>>> f882748f
     env:
       family: debian
       release: latest
@@ -318,11 +314,7 @@
     runs-on: ubuntu-latest
     # if not all are ready there might be trouble when downloading artifacts
     # maybe faster now with build containers
-<<<<<<< HEAD
-    needs: [fedora-35, fedora-36, fedora-37, fedora-38, rhel-9, repo-debian]
-=======
     needs: [repo-debian]
->>>>>>> f882748f
     env:
       family: fedora
     steps:
@@ -348,11 +340,7 @@
     runs-on: ubuntu-latest
     # if not all are ready there might be trouble when downloading artifacts
     # maybe faster now with build containers
-<<<<<<< HEAD
-    needs: [fedora-35, fedora-36, fedora-37, fedora-38, rhel-9, repo-rpm-fedora, repo-debian]
-=======
     needs: [repo-rpm-fedora]
->>>>>>> f882748f
     env:
       family: rhel
     steps:
